--- conflicted
+++ resolved
@@ -1,147 +1,143 @@
-/*
- * Copyright 2012 OmniFaces.
- *
- * Licensed under the Apache License, Version 2.0 (the "License"); you may not use this file except in compliance with
- * the License. You may obtain a copy of the License at
- *
- *     http://www.apache.org/licenses/LICENSE-2.0
- *
- * Unless required by applicable law or agreed to in writing, software distributed under the License is distributed on
- * an "AS IS" BASIS, WITHOUT WARRANTIES OR CONDITIONS OF ANY KIND, either express or implied. See the License for the
- * specific language governing permissions and limitations under the License.
- */
-package org.omnifaces.eventlistener;
-
-import java.util.logging.Level;
-import java.util.logging.Logger;
-
-import javax.faces.component.EditableValueHolder;
-import javax.faces.component.UICommand;
-import javax.faces.component.UIInput;
-import javax.faces.event.AbortProcessingException;
-import javax.faces.event.ComponentSystemEvent;
-import javax.faces.event.PostValidateEvent;
-import javax.faces.event.PreValidateEvent;
-import javax.faces.event.SystemEvent;
-import javax.faces.event.SystemEventListener;
-import javax.faces.validator.BeanValidator;
-import javax.faces.validator.Validator;
-
-/**
- * Overrides {@link BeanValidator#setValidationGroups(String)} for all components in the current view. This allows to
- * temporarily use different validationGroups or disabling validation if a specific {@link UICommand} or {@link UIInput}
- * has invoked the form submit.
- *
- * @author Adrian Gygax
- * @author Bauke Scholtz
- * @since 1.3
- */
-public class BeanValidationEventListener implements SystemEventListener {
-
-	// Constants ------------------------------------------------------------------------------------------------------
-
-	private static final String ATTRIBUTE_ORIGINAL_VALIDATION_GROUPS =
-		"BeanValidationEventListener.originalValidationGroups";
-	private static final Logger LOGGER =
-		Logger.getLogger(BeanValidationEventListener.class.getName());
-	private static final String LOG_VALIDATION_GROUPS_OVERRIDDEN =
-		"Validation groups for component with id '%s' overriden from '%s' to '%s'";
-
-	// Variables ------------------------------------------------------------------------------------------------------
-
-	private String validationGroups;
-	private boolean disabled;
-
-	// Constructors ---------------------------------------------------------------------------------------------------
-
-	/**
-	 * Construct an instance of bean validation event listener based on the given validation groups and disabled state.
-	 * @param validationGroups The validation groups.
-	 * @param disabled The disabled state.
-	 */
-	public BeanValidationEventListener(String validationGroups, boolean disabled) {
-		this.validationGroups = validationGroups;
-		this.disabled = disabled;
-	}
-
-	// Actions --------------------------------------------------------------------------------------------------------
-
-	/**
-	 * Only listens to {@link UIInput} components which have a {@link javax.faces.validator.BeanValidator} assigned.
-	 */
-	@Override
-	public boolean isListenerForSource(Object source) {
-		return source instanceof UIInput && getBeanValidator((EditableValueHolder) source) != null;
-	}
-
-	/**
-	 * Handle the {@link PreValidateEvent} and {@link PostValidateEvent}.
-	 */
-	@Override
-	public void processEvent(SystemEvent event) throws AbortProcessingException {
-		if (event instanceof PreValidateEvent) {
-			handlePreValidate((UIInput) ((ComponentSystemEvent) event).getComponent());
-		}
-		else if (event instanceof PostValidateEvent) {
-			handlePostValidate((UIInput) ((ComponentSystemEvent) event).getComponent());
-		}
-	}
-
-	/**
-	 * Replaces the original value of {@link BeanValidator#getValidationGroups()} with the value from the tag attribute.
-	 */
-	private void handlePreValidate(UIInput component) {
-		final BeanValidator beanValidator = getBeanValidator(component);
-<<<<<<< HEAD
-		final String validationGroups = disabled ? NoValidationGroup.class.getName() : this.validationGroups;
-=======
-		final String newValidationGroups = disabled ? NoValidationGroup.class.getName() : validationGroups;
->>>>>>> 15adb166
-		final String originalValidationGroups = beanValidator.getValidationGroups();
-
-		if (originalValidationGroups != null) {
-			component.getAttributes().put(ATTRIBUTE_ORIGINAL_VALIDATION_GROUPS, originalValidationGroups);
-		}
-
-		beanValidator.setValidationGroups(newValidationGroups);
-
-		if (LOGGER.isLoggable(Level.FINER)) {
-			LOGGER.finer(String.format(LOG_VALIDATION_GROUPS_OVERRIDDEN,
-				component.getClientId(), originalValidationGroups, newValidationGroups));
-		}
-	}
-
-	/**
-	 * Restores the original value of {@link BeanValidator#getValidationGroups()}.
-	 */
-	private void handlePostValidate(UIInput component) {
-		final BeanValidator beanValidator = getBeanValidator(component);
-		final String originalValidationGroups = (String) component.getAttributes().remove(ATTRIBUTE_ORIGINAL_VALIDATION_GROUPS);
-		beanValidator.setValidationGroups(originalValidationGroups);
-	}
-
-	// Helpers --------------------------------------------------------------------------------------------------------
-
-	/**
-	 * Obtain the bean validator instance of the given editable value holder component.
-	 */
-	private static BeanValidator getBeanValidator(EditableValueHolder component) {
-		Validator[] validators = component.getValidators();
-
-		for (Validator validator : validators) {
-			if (validator instanceof BeanValidator) {
-				return (BeanValidator) validator;
-			}
-		}
-
-		return null;
-	}
-
-	/**
-	 * Dummy validation group to disable any validation.
-	 */
-	private interface NoValidationGroup {
-		//
-	}
-
+/*
+ * Copyright 2012 OmniFaces.
+ *
+ * Licensed under the Apache License, Version 2.0 (the "License"); you may not use this file except in compliance with
+ * the License. You may obtain a copy of the License at
+ *
+ *     http://www.apache.org/licenses/LICENSE-2.0
+ *
+ * Unless required by applicable law or agreed to in writing, software distributed under the License is distributed on
+ * an "AS IS" BASIS, WITHOUT WARRANTIES OR CONDITIONS OF ANY KIND, either express or implied. See the License for the
+ * specific language governing permissions and limitations under the License.
+ */
+package org.omnifaces.eventlistener;
+
+import java.util.logging.Level;
+import java.util.logging.Logger;
+
+import javax.faces.component.EditableValueHolder;
+import javax.faces.component.UICommand;
+import javax.faces.component.UIInput;
+import javax.faces.event.AbortProcessingException;
+import javax.faces.event.ComponentSystemEvent;
+import javax.faces.event.PostValidateEvent;
+import javax.faces.event.PreValidateEvent;
+import javax.faces.event.SystemEvent;
+import javax.faces.event.SystemEventListener;
+import javax.faces.validator.BeanValidator;
+import javax.faces.validator.Validator;
+
+/**
+ * Overrides {@link BeanValidator#setValidationGroups(String)} for all components in the current view. This allows to
+ * temporarily use different validationGroups or disabling validation if a specific {@link UICommand} or {@link UIInput}
+ * has invoked the form submit.
+ *
+ * @author Adrian Gygax
+ * @author Bauke Scholtz
+ * @since 1.3
+ */
+public class BeanValidationEventListener implements SystemEventListener {
+
+	// Constants ------------------------------------------------------------------------------------------------------
+
+	private static final String ATTRIBUTE_ORIGINAL_VALIDATION_GROUPS =
+		"BeanValidationEventListener.originalValidationGroups";
+	private static final Logger LOGGER =
+		Logger.getLogger(BeanValidationEventListener.class.getName());
+	private static final String LOG_VALIDATION_GROUPS_OVERRIDDEN =
+		"Validation groups for component with id '%s' overriden from '%s' to '%s'";
+
+	// Variables ------------------------------------------------------------------------------------------------------
+
+	private String validationGroups;
+	private boolean disabled;
+
+	// Constructors ---------------------------------------------------------------------------------------------------
+
+	/**
+	 * Construct an instance of bean validation event listener based on the given validation groups and disabled state.
+	 * @param validationGroups The validation groups.
+	 * @param disabled The disabled state.
+	 */
+	public BeanValidationEventListener(String validationGroups, boolean disabled) {
+		this.validationGroups = validationGroups;
+		this.disabled = disabled;
+	}
+
+	// Actions --------------------------------------------------------------------------------------------------------
+
+	/**
+	 * Only listens to {@link UIInput} components which have a {@link javax.faces.validator.BeanValidator} assigned.
+	 */
+	@Override
+	public boolean isListenerForSource(Object source) {
+		return source instanceof UIInput && getBeanValidator((EditableValueHolder) source) != null;
+	}
+
+	/**
+	 * Handle the {@link PreValidateEvent} and {@link PostValidateEvent}.
+	 */
+	@Override
+	public void processEvent(SystemEvent event) throws AbortProcessingException {
+		if (event instanceof PreValidateEvent) {
+			handlePreValidate((UIInput) ((ComponentSystemEvent) event).getComponent());
+		}
+		else if (event instanceof PostValidateEvent) {
+			handlePostValidate((UIInput) ((ComponentSystemEvent) event).getComponent());
+		}
+	}
+
+	/**
+	 * Replaces the original value of {@link BeanValidator#getValidationGroups()} with the value from the tag attribute.
+	 */
+	private void handlePreValidate(UIInput component) {
+		final BeanValidator beanValidator = getBeanValidator(component);
+		final String newValidationGroups = disabled ? NoValidationGroup.class.getName() : validationGroups;
+		final String originalValidationGroups = beanValidator.getValidationGroups();
+
+		if (originalValidationGroups != null) {
+			component.getAttributes().put(ATTRIBUTE_ORIGINAL_VALIDATION_GROUPS, originalValidationGroups);
+		}
+
+		beanValidator.setValidationGroups(newValidationGroups);
+
+		if (LOGGER.isLoggable(Level.FINER)) {
+			LOGGER.finer(String.format(LOG_VALIDATION_GROUPS_OVERRIDDEN,
+				component.getClientId(), originalValidationGroups, newValidationGroups));
+		}
+	}
+
+	/**
+	 * Restores the original value of {@link BeanValidator#getValidationGroups()}.
+	 */
+	private void handlePostValidate(UIInput component) {
+		final BeanValidator beanValidator = getBeanValidator(component);
+		final String originalValidationGroups = (String) component.getAttributes().remove(ATTRIBUTE_ORIGINAL_VALIDATION_GROUPS);
+		beanValidator.setValidationGroups(originalValidationGroups);
+	}
+
+	// Helpers --------------------------------------------------------------------------------------------------------
+
+	/**
+	 * Obtain the bean validator instance of the given editable value holder component.
+	 */
+	private static BeanValidator getBeanValidator(EditableValueHolder component) {
+		Validator[] validators = component.getValidators();
+
+		for (Validator validator : validators) {
+			if (validator instanceof BeanValidator) {
+				return (BeanValidator) validator;
+			}
+		}
+
+		return null;
+	}
+
+	/**
+	 * Dummy validation group to disable any validation.
+	 */
+	private interface NoValidationGroup {
+		//
+	}
+
 }