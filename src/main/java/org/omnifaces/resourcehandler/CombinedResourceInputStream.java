<<<<<<< HEAD
/*
 * Copyright 2012 OmniFaces.
 *
 * Licensed under the Apache License, Version 2.0 (the "License"); you may not use this file except in compliance with
 * the License. You may obtain a copy of the License at
 *
 *     http://www.apache.org/licenses/LICENSE-2.0
 *
 * Unless required by applicable law or agreed to in writing, software distributed under the License is distributed on
 * an "AS IS" BASIS, WITHOUT WARRANTIES OR CONDITIONS OF ANY KIND, either express or implied. See the License for the
 * specific language governing permissions and limitations under the License.
 */
package org.omnifaces.resourcehandler;

import static org.omnifaces.util.Faces.getRequestDomainURL;

import java.io.ByteArrayInputStream;
import java.io.IOException;
import java.io.InputStream;
import java.net.URL;
import java.util.ArrayList;
import java.util.Iterator;
import java.util.List;
import java.util.Set;

import javax.faces.application.Resource;

import org.omnifaces.util.Utils;

/**
 * This {@link InputStream} implementation takes care that all in the constructor given resources are been read in
 * sequence.
 * @author Bauke Scholtz
 */
final class CombinedResourceInputStream extends InputStream {

	// Constants ------------------------------------------------------------------------------------------------------

	private static final byte[] CRLF = { '\r', '\n' };

	// Properties -----------------------------------------------------------------------------------------------------

	private List<InputStream> streams;
	private Iterator<InputStream> streamIterator;
	private InputStream currentStream;

	// Constructors ---------------------------------------------------------------------------------------------------

	/**
	 * Creates an instance of {@link CombinedResourceInputStream} based on the given resources. For each resource, the
	 * {@link InputStream} will be obtained and hold in an iterable collection.
	 * @param resources The resources to be read.
	 * @throws IOException If something fails at I/O level.
	 */
	public CombinedResourceInputStream(Set<Resource> resources) throws IOException {
		streams = new ArrayList<InputStream>();
		String domainURL = getRequestDomainURL();

		for (Resource resource : resources) {
			InputStream stream;

			try {
				stream = resource.getInputStream();
			}
			catch (Exception richFacesDoesNotSupportThis) {
				stream = new URL(domainURL + resource.getRequestPath()).openStream();
			}

			streams.add(stream);
			streams.add(new ByteArrayInputStream(CRLF));
		}

		streamIterator = streams.iterator();
		streamIterator.hasNext(); // We assume it to be always true, see also CombinedResource#getInputStream().
		currentStream = streamIterator.next();
	}

	// Actions --------------------------------------------------------------------------------------------------------

	/**
	 * For each resource, read until its {@link InputStream#read()} returns <code>-1</code> and then iterate to the
	 * {@link InputStream} of the next resource, if any available, else return <code>-1</code>.
	 */
	@Override
	public int read() throws IOException {
		int read = -1;

		while ((read = currentStream.read()) == -1) {
			if (streamIterator.hasNext()) {
				currentStream = streamIterator.next();
			}
			else {
				break;
			}
		}

		return read;
	}

	/**
	 * Closes the {@link InputStream} of each resource. Whenever the {@link InputStream#close()} throws an
	 * {@link IOException} for the first time, it will be caught and be thrown after all resources have been closed.
	 * Any {@link IOException} which is thrown by a subsequent close will be ignored by design.
	 */
	@Override
	public void close() throws IOException {
		IOException caught = null;

		for (InputStream stream : streams) {
			IOException e = Utils.close(stream);

			if (caught == null) {
				caught = e; // Don't throw it yet. We have to continue closing all other streams.
			}
		}

		if (caught != null) {
			throw caught;
		}
	}

=======
/*
 * Copyright 2012 OmniFaces.
 *
 * Licensed under the Apache License, Version 2.0 (the "License"); you may not use this file except in compliance with
 * the License. You may obtain a copy of the License at
 *
 *     http://www.apache.org/licenses/LICENSE-2.0
 *
 * Unless required by applicable law or agreed to in writing, software distributed under the License is distributed on
 * an "AS IS" BASIS, WITHOUT WARRANTIES OR CONDITIONS OF ANY KIND, either express or implied. See the License for the
 * specific language governing permissions and limitations under the License.
 */
package org.omnifaces.resourcehandler;

import static org.omnifaces.util.Faces.getRequestDomainURL;

import java.io.ByteArrayInputStream;
import java.io.IOException;
import java.io.InputStream;
import java.net.URL;
import java.util.ArrayList;
import java.util.Iterator;
import java.util.List;
import java.util.Set;

import javax.faces.application.Resource;

import org.omnifaces.util.Utils;

/**
 * <p>
 * This {@link InputStream} implementation takes care that all in the constructor given resources are been read in
 * sequence.
 *
 * @author Bauke Scholtz
 */
public final class CombinedResourceInputStream extends InputStream {

	// Constants ------------------------------------------------------------------------------------------------------

	private static final byte[] CRLF = { '\r', '\n' };

	// Properties -----------------------------------------------------------------------------------------------------

	private List<InputStream> streams;
	private Iterator<InputStream> streamIterator;
	private InputStream currentStream;

	// Constructors ---------------------------------------------------------------------------------------------------

	/**
	 * Creates an instance of {@link CombinedResourceInputStream} based on the given resources. For each resource, the
	 * {@link InputStream} will be obtained and hold in an iterable collection.
	 * @param resources The resources to be read.
	 * @throws IOException If something fails at I/O level.
	 */
	public CombinedResourceInputStream(Set<Resource> resources) throws IOException {
		streams = new ArrayList<>();
		String domainURL = getRequestDomainURL();

		for (Resource resource : resources) {
			InputStream stream;

			try {
				stream = resource.getInputStream();
			}
			catch (Exception richFacesDoesNotSupportThis) {
				stream = new URL(domainURL + resource.getRequestPath()).openStream();
			}

			streams.add(stream);
			streams.add(new ByteArrayInputStream(CRLF));
		}

		streamIterator = streams.iterator();
		streamIterator.hasNext(); // We assume it to be always true, see also CombinedResource#getInputStream().
		currentStream = streamIterator.next();
	}

	// Actions --------------------------------------------------------------------------------------------------------

	/**
	 * For each resource, read until its {@link InputStream#read()} returns <code>-1</code> and then iterate to the
	 * {@link InputStream} of the next resource, if any available, else return <code>-1</code>.
	 */
	@Override
	public int read() throws IOException {
		int read = -1;

		while ((read = currentStream.read()) == -1) {
			if (streamIterator.hasNext()) {
				currentStream = streamIterator.next();
			}
			else {
				break;
			}
		}

		return read;
	}

	/**
	 * Closes the {@link InputStream} of each resource. Whenever the {@link InputStream#close()} throws an
	 * {@link IOException} for the first time, it will be caught and be thrown after all resources have been closed.
	 * Any {@link IOException} which is thrown by a subsequent close will be ignored by design.
	 */
	@Override
	public void close() throws IOException {
		IOException caught = null;

		for (InputStream stream : streams) {
			IOException e = Utils.close(stream);

			if (caught == null) {
				caught = e; // Don't throw it yet. We have to continue closing all other streams.
			}
		}

		if (caught != null) {
			throw caught;
		}
	}

>>>>>>> 15adb166
}<|MERGE_RESOLUTION|>--- conflicted
+++ resolved
@@ -1,4 +1,3 @@
-<<<<<<< HEAD
 /*
  * Copyright 2012 OmniFaces.
  *
@@ -29,11 +28,13 @@
 import org.omnifaces.util.Utils;
 
 /**
+ * <p>
  * This {@link InputStream} implementation takes care that all in the constructor given resources are been read in
  * sequence.
+ *
  * @author Bauke Scholtz
  */
-final class CombinedResourceInputStream extends InputStream {
+public final class CombinedResourceInputStream extends InputStream {
 
 	// Constants ------------------------------------------------------------------------------------------------------
 
@@ -120,129 +121,4 @@
 		}
 	}
 
-=======
-/*
- * Copyright 2012 OmniFaces.
- *
- * Licensed under the Apache License, Version 2.0 (the "License"); you may not use this file except in compliance with
- * the License. You may obtain a copy of the License at
- *
- *     http://www.apache.org/licenses/LICENSE-2.0
- *
- * Unless required by applicable law or agreed to in writing, software distributed under the License is distributed on
- * an "AS IS" BASIS, WITHOUT WARRANTIES OR CONDITIONS OF ANY KIND, either express or implied. See the License for the
- * specific language governing permissions and limitations under the License.
- */
-package org.omnifaces.resourcehandler;
-
-import static org.omnifaces.util.Faces.getRequestDomainURL;
-
-import java.io.ByteArrayInputStream;
-import java.io.IOException;
-import java.io.InputStream;
-import java.net.URL;
-import java.util.ArrayList;
-import java.util.Iterator;
-import java.util.List;
-import java.util.Set;
-
-import javax.faces.application.Resource;
-
-import org.omnifaces.util.Utils;
-
-/**
- * <p>
- * This {@link InputStream} implementation takes care that all in the constructor given resources are been read in
- * sequence.
- *
- * @author Bauke Scholtz
- */
-public final class CombinedResourceInputStream extends InputStream {
-
-	// Constants ------------------------------------------------------------------------------------------------------
-
-	private static final byte[] CRLF = { '\r', '\n' };
-
-	// Properties -----------------------------------------------------------------------------------------------------
-
-	private List<InputStream> streams;
-	private Iterator<InputStream> streamIterator;
-	private InputStream currentStream;
-
-	// Constructors ---------------------------------------------------------------------------------------------------
-
-	/**
-	 * Creates an instance of {@link CombinedResourceInputStream} based on the given resources. For each resource, the
-	 * {@link InputStream} will be obtained and hold in an iterable collection.
-	 * @param resources The resources to be read.
-	 * @throws IOException If something fails at I/O level.
-	 */
-	public CombinedResourceInputStream(Set<Resource> resources) throws IOException {
-		streams = new ArrayList<>();
-		String domainURL = getRequestDomainURL();
-
-		for (Resource resource : resources) {
-			InputStream stream;
-
-			try {
-				stream = resource.getInputStream();
-			}
-			catch (Exception richFacesDoesNotSupportThis) {
-				stream = new URL(domainURL + resource.getRequestPath()).openStream();
-			}
-
-			streams.add(stream);
-			streams.add(new ByteArrayInputStream(CRLF));
-		}
-
-		streamIterator = streams.iterator();
-		streamIterator.hasNext(); // We assume it to be always true, see also CombinedResource#getInputStream().
-		currentStream = streamIterator.next();
-	}
-
-	// Actions --------------------------------------------------------------------------------------------------------
-
-	/**
-	 * For each resource, read until its {@link InputStream#read()} returns <code>-1</code> and then iterate to the
-	 * {@link InputStream} of the next resource, if any available, else return <code>-1</code>.
-	 */
-	@Override
-	public int read() throws IOException {
-		int read = -1;
-
-		while ((read = currentStream.read()) == -1) {
-			if (streamIterator.hasNext()) {
-				currentStream = streamIterator.next();
-			}
-			else {
-				break;
-			}
-		}
-
-		return read;
-	}
-
-	/**
-	 * Closes the {@link InputStream} of each resource. Whenever the {@link InputStream#close()} throws an
-	 * {@link IOException} for the first time, it will be caught and be thrown after all resources have been closed.
-	 * Any {@link IOException} which is thrown by a subsequent close will be ignored by design.
-	 */
-	@Override
-	public void close() throws IOException {
-		IOException caught = null;
-
-		for (InputStream stream : streams) {
-			IOException e = Utils.close(stream);
-
-			if (caught == null) {
-				caught = e; // Don't throw it yet. We have to continue closing all other streams.
-			}
-		}
-
-		if (caught != null) {
-			throw caught;
-		}
-	}
-
->>>>>>> 15adb166
 }