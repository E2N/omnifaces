/*
 * Copyright 2013 OmniFaces.
 *
 * Licensed under the Apache License, Version 2.0 (the "License"); you may not use this file except in compliance with
 * the License. You may obtain a copy of the License at
 *
 *     http://www.apache.org/licenses/LICENSE-2.0
 *
 * Unless required by applicable law or agreed to in writing, software distributed under the License is distributed on
 * an "AS IS" BASIS, WITHOUT WARRANTIES OR CONDITIONS OF ANY KIND, either express or implied. See the License for the
 * specific language governing permissions and limitations under the License.
 */
package org.omnifaces.resourcehandler;

import static javax.servlet.http.HttpServletResponse.SC_NOT_FOUND;
import static javax.servlet.http.HttpServletResponse.SC_NOT_MODIFIED;
import static org.omnifaces.util.Faces.getMapping;
import static org.omnifaces.util.Faces.isPrefixMapping;
import static org.omnifaces.util.Utils.stream;

import java.io.IOException;
import java.io.InputStream;
import java.util.Map.Entry;

import javax.faces.application.Resource;
import javax.faces.application.ResourceHandler;
import javax.faces.context.ExternalContext;
import javax.faces.context.FacesContext;
import javax.faces.webapp.FacesServlet;

import org.omnifaces.util.Hacks;

/**
 * <p>
 * This {@link ResourceHandler} implementation allows the developer to map JSF resources on an URL pattern of
 * <code>/javax.faces.resource/*</code> (basically, the value of {@link ResourceHandler#RESOURCE_IDENTIFIER}) without
 * the need for an additional {@link FacesServlet} prefix or suffix URL pattern in the default produced resource URLs,
 * such as <code>/javax.faces.resource/faces/css/style.css</code> or
 * <code>/javax.faces.resource/css/style.css.xhtml</code>. This resource handler will produce unmapped URLs like
 * <code>/javax.faces.resource/css/style.css</code>. This has the major advantage that the developer don't need the
 * <code>#{resource}</code> EL expression anymore in order to properly reference relative URLs to images in CSS files.
 * <p>
 * So, given the following folder structure,
 * <pre>
 * WebContent
 *  `-- resources
 *       `-- css
 *            |-- images
 *            |    `-- background.png
 *            `-- style.css
 * </pre>
 * <p>And the following CSS file reference (note: the <code>library</code> is <strong>not</strong> supported by the
 * <code>UnmappedResourceHandler</code>! this is a technical limitation, just exclusively use <code>name</code>):
 * <pre>
 * &lt;h:outputStylesheet name="css/style.css" /&gt;
 * </pre>
 * <p>you can in <code>css/style.css</code> just use:
 * <pre>
 * body {
 *     background: url("images/background.png");
 * }
 * </pre>
 * <p>instead of
 * <pre>
 * body {
 *     background: url("#{resource['css/images/background.png']}");
 * }
 * </pre>
 * <p>
 * This has in turn the advantage that you don't need to modify the background image or font face URLs in CSS files from
 * 3rd party libraries such as Twitter Bootstrap, FontAwesome, etcetera.
 *
 * <h3>Installation</h3>
 * <p>
 * To get it to run, this handler needs be registered as follows in <code>faces-config.xml</code>:
 * <pre>
 * &lt;application&gt;
 *     &lt;resource-handler&gt;org.omnifaces.resourcehandler.UnmappedResourceHandler&lt;/resource-handler&gt;
 * &lt;/application&gt;
 * </pre>
 * <p>
 * And the {@link FacesServlet} needs to have an additional mapping <code>/javax.faces.resource/*</code> in
 * <code>web.xml</code>. For example, assuming that you've already a mapping on <code>*.xhtml</code>:
 * <pre>
 * &lt;servlet-mapping&gt;
 *     &lt;servlet-name&gt;facesServlet&lt;/servlet-name&gt;
 *     &lt;url-pattern&gt;*.xhtml&lt;/url-pattern&gt;
 *     &lt;url-pattern&gt;/javax.faces.resource/*&lt;/url-pattern&gt;
 * &lt;/servlet-mapping&gt;
 * </pre>
 *
 * <h3>CombinedResourceHandler</h3>
 * <p>
 * If you're also using the {@link CombinedResourceHandler} or any other custom resource handler, then you need to
 * ensure that this is in <code>faces-config.xml</code> declared <strong>before</strong> the
 * <code>UnmappedResourceHandler</code>. Thus, like so:
 * <pre>
 * &lt;application&gt;
 *     &lt;resource-handler&gt;org.omnifaces.resourcehandler.CombinedResourceHandler&lt;/resource-handler&gt;
 *     &lt;resource-handler&gt;org.omnifaces.resourcehandler.UnmappedResourceHandler&lt;/resource-handler&gt;
 * &lt;/application&gt;
 * </pre>
 * <p>
 * Otherwise the combined resource handler will still produce mapped URLs. In essence, the one which is later
 * registered wraps the previously registered one.
 *
 * @author Bauke Scholtz
 * @since 1.4
 * @see RemappedResource
 * @see DefaultResourceHandler
 */
public class UnmappedResourceHandler extends DefaultResourceHandler {

	// Constructors ---------------------------------------------------------------------------------------------------

	/**
	 * Creates a new instance of this unmapped resource handler which wraps the given resource handler.
	 * @param wrapped The resource handler to be wrapped.
	 */
	public UnmappedResourceHandler(ResourceHandler wrapped) {
		super(wrapped);
	}

	// Actions --------------------------------------------------------------------------------------------------------

	/**
<<<<<<< HEAD
	 * Delegate to {@link #createResource(String, String, String)} of the wrapped resource handler. If it returns
	 * non-<code>null</code>, then return a new instanceof {@link UnmappedResource}.
	 */
	@Override
	public Resource createResource(String resourceName, String libraryName, String contentType) {
		Resource resource = super.createResource(resourceName, libraryName, contentType);

		return (resource == null) ? null : new DefaultResource(resource) {
			@Override
			public String getRequestPath() {
				String path = super.getRequestPath();
				String mapping = getMapping();

				if (isPrefixMapping(mapping)) {
					return path.replaceFirst(mapping, "");
				}
				else if (path.contains("?")) {
					return path.replace(mapping + "?", "?");
				}
				else {
					return path.substring(0, path.length() - mapping.length());
				}
			}
		};
=======
	 * If the given resource is not <code>null</code>, then decorate it as an unmapped resource.
	 */
	@Override
	public Resource decorateResource(Resource resource) {
		if (resource == null) {
			return resource;
		}

		String unmappedRequestPath = unmapRequestPath(resource.getRequestPath());
		return new RemappedResource(resource, unmappedRequestPath);
>>>>>>> 15adb166
	}

	/**
	 * Returns <code>true</code> if {@link ExternalContext#getRequestServletPath()} equals
	 * {@link ResourceHandler#RESOURCE_IDENTIFIER}.
	 */
	@Override
	public boolean isResourceRequest(FacesContext context) {
		return RESOURCE_IDENTIFIER.equals(context.getExternalContext().getRequestServletPath());
	}

	@Override
	public void handleResourceRequest(FacesContext context) throws IOException {
		Resource resource = createResource(context);

		if (resource == null) {
			super.handleResourceRequest(context);
			return;
		}

		ExternalContext externalContext = context.getExternalContext();

		if (!resource.userAgentNeedsUpdate(context)) {
			externalContext.setResponseStatus(SC_NOT_MODIFIED);
			return;
		}

		InputStream inputStream = resource.getInputStream();

		if (inputStream == null) {
			externalContext.setResponseStatus(SC_NOT_FOUND);
			return;
		}

		externalContext.setResponseContentType(resource.getContentType());

		for (Entry<String, String> header : resource.getResponseHeaders().entrySet()) {
			externalContext.setResponseHeader(header.getKey(), header.getValue());
		}

		stream(inputStream, externalContext.getResponseOutputStream());
	}

	// Helpers --------------------------------------------------------------------------------------------------------

	private static String unmapRequestPath(String path) {
		String mapping = getMapping();

		if (isPrefixMapping(mapping)) {
			return path.replaceFirst(mapping, "");
		}
		else if (path.contains("?")) {
			return path.replace(mapping + "?", "?");
		}
		else {
			return path.substring(0, path.length() - mapping.length());
		}
	}

	private static Resource createResource(FacesContext context) {
		if (Hacks.isPrimeFacesDynamicResourceRequest(context)) {
			return null;
		}

		String pathInfo = context.getExternalContext().getRequestPathInfo();
		String resourceName = (pathInfo != null) ? pathInfo.substring(1) : "";

		if (resourceName.isEmpty()) {
			return null;
		}

		String libraryName = context.getExternalContext().getRequestParameterMap().get("ln");
		return context.getApplication().getResourceHandler().createResource(resourceName, libraryName);
	}

}<|MERGE_RESOLUTION|>--- conflicted
+++ resolved
@@ -1,239 +1,212 @@
-/*
- * Copyright 2013 OmniFaces.
- *
- * Licensed under the Apache License, Version 2.0 (the "License"); you may not use this file except in compliance with
- * the License. You may obtain a copy of the License at
- *
- *     http://www.apache.org/licenses/LICENSE-2.0
- *
- * Unless required by applicable law or agreed to in writing, software distributed under the License is distributed on
- * an "AS IS" BASIS, WITHOUT WARRANTIES OR CONDITIONS OF ANY KIND, either express or implied. See the License for the
- * specific language governing permissions and limitations under the License.
- */
-package org.omnifaces.resourcehandler;
-
-import static javax.servlet.http.HttpServletResponse.SC_NOT_FOUND;
-import static javax.servlet.http.HttpServletResponse.SC_NOT_MODIFIED;
-import static org.omnifaces.util.Faces.getMapping;
-import static org.omnifaces.util.Faces.isPrefixMapping;
-import static org.omnifaces.util.Utils.stream;
-
-import java.io.IOException;
-import java.io.InputStream;
-import java.util.Map.Entry;
-
-import javax.faces.application.Resource;
-import javax.faces.application.ResourceHandler;
-import javax.faces.context.ExternalContext;
-import javax.faces.context.FacesContext;
-import javax.faces.webapp.FacesServlet;
-
-import org.omnifaces.util.Hacks;
-
-/**
- * <p>
- * This {@link ResourceHandler} implementation allows the developer to map JSF resources on an URL pattern of
- * <code>/javax.faces.resource/*</code> (basically, the value of {@link ResourceHandler#RESOURCE_IDENTIFIER}) without
- * the need for an additional {@link FacesServlet} prefix or suffix URL pattern in the default produced resource URLs,
- * such as <code>/javax.faces.resource/faces/css/style.css</code> or
- * <code>/javax.faces.resource/css/style.css.xhtml</code>. This resource handler will produce unmapped URLs like
- * <code>/javax.faces.resource/css/style.css</code>. This has the major advantage that the developer don't need the
- * <code>#{resource}</code> EL expression anymore in order to properly reference relative URLs to images in CSS files.
- * <p>
- * So, given the following folder structure,
- * <pre>
- * WebContent
- *  `-- resources
- *       `-- css
- *            |-- images
- *            |    `-- background.png
- *            `-- style.css
- * </pre>
- * <p>And the following CSS file reference (note: the <code>library</code> is <strong>not</strong> supported by the
- * <code>UnmappedResourceHandler</code>! this is a technical limitation, just exclusively use <code>name</code>):
- * <pre>
- * &lt;h:outputStylesheet name="css/style.css" /&gt;
- * </pre>
- * <p>you can in <code>css/style.css</code> just use:
- * <pre>
- * body {
- *     background: url("images/background.png");
- * }
- * </pre>
- * <p>instead of
- * <pre>
- * body {
- *     background: url("#{resource['css/images/background.png']}");
- * }
- * </pre>
- * <p>
- * This has in turn the advantage that you don't need to modify the background image or font face URLs in CSS files from
- * 3rd party libraries such as Twitter Bootstrap, FontAwesome, etcetera.
- *
- * <h3>Installation</h3>
- * <p>
- * To get it to run, this handler needs be registered as follows in <code>faces-config.xml</code>:
- * <pre>
- * &lt;application&gt;
- *     &lt;resource-handler&gt;org.omnifaces.resourcehandler.UnmappedResourceHandler&lt;/resource-handler&gt;
- * &lt;/application&gt;
- * </pre>
- * <p>
- * And the {@link FacesServlet} needs to have an additional mapping <code>/javax.faces.resource/*</code> in
- * <code>web.xml</code>. For example, assuming that you've already a mapping on <code>*.xhtml</code>:
- * <pre>
- * &lt;servlet-mapping&gt;
- *     &lt;servlet-name&gt;facesServlet&lt;/servlet-name&gt;
- *     &lt;url-pattern&gt;*.xhtml&lt;/url-pattern&gt;
- *     &lt;url-pattern&gt;/javax.faces.resource/*&lt;/url-pattern&gt;
- * &lt;/servlet-mapping&gt;
- * </pre>
- *
- * <h3>CombinedResourceHandler</h3>
- * <p>
- * If you're also using the {@link CombinedResourceHandler} or any other custom resource handler, then you need to
- * ensure that this is in <code>faces-config.xml</code> declared <strong>before</strong> the
- * <code>UnmappedResourceHandler</code>. Thus, like so:
- * <pre>
- * &lt;application&gt;
- *     &lt;resource-handler&gt;org.omnifaces.resourcehandler.CombinedResourceHandler&lt;/resource-handler&gt;
- *     &lt;resource-handler&gt;org.omnifaces.resourcehandler.UnmappedResourceHandler&lt;/resource-handler&gt;
- * &lt;/application&gt;
- * </pre>
- * <p>
- * Otherwise the combined resource handler will still produce mapped URLs. In essence, the one which is later
- * registered wraps the previously registered one.
- *
- * @author Bauke Scholtz
- * @since 1.4
- * @see RemappedResource
- * @see DefaultResourceHandler
- */
-public class UnmappedResourceHandler extends DefaultResourceHandler {
-
-	// Constructors ---------------------------------------------------------------------------------------------------
-
-	/**
-	 * Creates a new instance of this unmapped resource handler which wraps the given resource handler.
-	 * @param wrapped The resource handler to be wrapped.
-	 */
-	public UnmappedResourceHandler(ResourceHandler wrapped) {
-		super(wrapped);
-	}
-
-	// Actions --------------------------------------------------------------------------------------------------------
-
-	/**
-<<<<<<< HEAD
-	 * Delegate to {@link #createResource(String, String, String)} of the wrapped resource handler. If it returns
-	 * non-<code>null</code>, then return a new instanceof {@link UnmappedResource}.
-	 */
-	@Override
-	public Resource createResource(String resourceName, String libraryName, String contentType) {
-		Resource resource = super.createResource(resourceName, libraryName, contentType);
-
-		return (resource == null) ? null : new DefaultResource(resource) {
-			@Override
-			public String getRequestPath() {
-				String path = super.getRequestPath();
-				String mapping = getMapping();
-
-				if (isPrefixMapping(mapping)) {
-					return path.replaceFirst(mapping, "");
-				}
-				else if (path.contains("?")) {
-					return path.replace(mapping + "?", "?");
-				}
-				else {
-					return path.substring(0, path.length() - mapping.length());
-				}
-			}
-		};
-=======
-	 * If the given resource is not <code>null</code>, then decorate it as an unmapped resource.
-	 */
-	@Override
-	public Resource decorateResource(Resource resource) {
-		if (resource == null) {
-			return resource;
-		}
-
-		String unmappedRequestPath = unmapRequestPath(resource.getRequestPath());
-		return new RemappedResource(resource, unmappedRequestPath);
->>>>>>> 15adb166
-	}
-
-	/**
-	 * Returns <code>true</code> if {@link ExternalContext#getRequestServletPath()} equals
-	 * {@link ResourceHandler#RESOURCE_IDENTIFIER}.
-	 */
-	@Override
-	public boolean isResourceRequest(FacesContext context) {
-		return RESOURCE_IDENTIFIER.equals(context.getExternalContext().getRequestServletPath());
-	}
-
-	@Override
-	public void handleResourceRequest(FacesContext context) throws IOException {
-		Resource resource = createResource(context);
-
-		if (resource == null) {
-			super.handleResourceRequest(context);
-			return;
-		}
-
-		ExternalContext externalContext = context.getExternalContext();
-
-		if (!resource.userAgentNeedsUpdate(context)) {
-			externalContext.setResponseStatus(SC_NOT_MODIFIED);
-			return;
-		}
-
-		InputStream inputStream = resource.getInputStream();
-
-		if (inputStream == null) {
-			externalContext.setResponseStatus(SC_NOT_FOUND);
-			return;
-		}
-
-		externalContext.setResponseContentType(resource.getContentType());
-
-		for (Entry<String, String> header : resource.getResponseHeaders().entrySet()) {
-			externalContext.setResponseHeader(header.getKey(), header.getValue());
-		}
-
-		stream(inputStream, externalContext.getResponseOutputStream());
-	}
-
-	// Helpers --------------------------------------------------------------------------------------------------------
-
-	private static String unmapRequestPath(String path) {
-		String mapping = getMapping();
-
-		if (isPrefixMapping(mapping)) {
-			return path.replaceFirst(mapping, "");
-		}
-		else if (path.contains("?")) {
-			return path.replace(mapping + "?", "?");
-		}
-		else {
-			return path.substring(0, path.length() - mapping.length());
-		}
-	}
-
-	private static Resource createResource(FacesContext context) {
-		if (Hacks.isPrimeFacesDynamicResourceRequest(context)) {
-			return null;
-		}
-
-		String pathInfo = context.getExternalContext().getRequestPathInfo();
-		String resourceName = (pathInfo != null) ? pathInfo.substring(1) : "";
-
-		if (resourceName.isEmpty()) {
-			return null;
-		}
-
-		String libraryName = context.getExternalContext().getRequestParameterMap().get("ln");
-		return context.getApplication().getResourceHandler().createResource(resourceName, libraryName);
-	}
-
+/*
+ * Copyright 2013 OmniFaces.
+ *
+ * Licensed under the Apache License, Version 2.0 (the "License"); you may not use this file except in compliance with
+ * the License. You may obtain a copy of the License at
+ *
+ *     http://www.apache.org/licenses/LICENSE-2.0
+ *
+ * Unless required by applicable law or agreed to in writing, software distributed under the License is distributed on
+ * an "AS IS" BASIS, WITHOUT WARRANTIES OR CONDITIONS OF ANY KIND, either express or implied. See the License for the
+ * specific language governing permissions and limitations under the License.
+ */
+package org.omnifaces.resourcehandler;
+
+import static javax.servlet.http.HttpServletResponse.SC_NOT_FOUND;
+import static javax.servlet.http.HttpServletResponse.SC_NOT_MODIFIED;
+import static org.omnifaces.util.Faces.getMapping;
+import static org.omnifaces.util.Faces.isPrefixMapping;
+import static org.omnifaces.util.Utils.stream;
+
+import java.io.IOException;
+import java.io.InputStream;
+import java.util.Map.Entry;
+
+import javax.faces.application.Resource;
+import javax.faces.application.ResourceHandler;
+import javax.faces.context.ExternalContext;
+import javax.faces.context.FacesContext;
+import javax.faces.webapp.FacesServlet;
+
+import org.omnifaces.util.Hacks;
+
+/**
+ * <p>
+ * This {@link ResourceHandler} implementation allows the developer to map JSF resources on an URL pattern of
+ * <code>/javax.faces.resource/*</code> (basically, the value of {@link ResourceHandler#RESOURCE_IDENTIFIER}) without
+ * the need for an additional {@link FacesServlet} prefix or suffix URL pattern in the default produced resource URLs,
+ * such as <code>/javax.faces.resource/faces/css/style.css</code> or
+ * <code>/javax.faces.resource/css/style.css.xhtml</code>. This resource handler will produce unmapped URLs like
+ * <code>/javax.faces.resource/css/style.css</code>. This has the major advantage that the developer don't need the
+ * <code>#{resource}</code> EL expression anymore in order to properly reference relative URLs to images in CSS files.
+ * <p>
+ * So, given the following folder structure,
+ * <pre>
+ * WebContent
+ *  `-- resources
+ *       `-- css
+ *            |-- images
+ *            |    `-- background.png
+ *            `-- style.css
+ * </pre>
+ * <p>And the following CSS file reference (note: the <code>library</code> is <strong>not</strong> supported by the
+ * <code>UnmappedResourceHandler</code>! this is a technical limitation, just exclusively use <code>name</code>):
+ * <pre>
+ * &lt;h:outputStylesheet name="css/style.css" /&gt;
+ * </pre>
+ * <p>you can in <code>css/style.css</code> just use:
+ * <pre>
+ * body {
+ *     background: url("images/background.png");
+ * }
+ * </pre>
+ * <p>instead of
+ * <pre>
+ * body {
+ *     background: url("#{resource['css/images/background.png']}");
+ * }
+ * </pre>
+ * <p>
+ * This has in turn the advantage that you don't need to modify the background image or font face URLs in CSS files from
+ * 3rd party libraries such as Twitter Bootstrap, FontAwesome, etcetera.
+ *
+ * <h3>Installation</h3>
+ * <p>
+ * To get it to run, this handler needs be registered as follows in <code>faces-config.xml</code>:
+ * <pre>
+ * &lt;application&gt;
+ *     &lt;resource-handler&gt;org.omnifaces.resourcehandler.UnmappedResourceHandler&lt;/resource-handler&gt;
+ * &lt;/application&gt;
+ * </pre>
+ * <p>
+ * And the {@link FacesServlet} needs to have an additional mapping <code>/javax.faces.resource/*</code> in
+ * <code>web.xml</code>. For example, assuming that you've already a mapping on <code>*.xhtml</code>:
+ * <pre>
+ * &lt;servlet-mapping&gt;
+ *     &lt;servlet-name&gt;facesServlet&lt;/servlet-name&gt;
+ *     &lt;url-pattern&gt;*.xhtml&lt;/url-pattern&gt;
+ *     &lt;url-pattern&gt;/javax.faces.resource/*&lt;/url-pattern&gt;
+ * &lt;/servlet-mapping&gt;
+ * </pre>
+ *
+ * <h3>CombinedResourceHandler</h3>
+ * <p>
+ * If you're also using the {@link CombinedResourceHandler} or any other custom resource handler, then you need to
+ * ensure that this is in <code>faces-config.xml</code> declared <strong>before</strong> the
+ * <code>UnmappedResourceHandler</code>. Thus, like so:
+ * <pre>
+ * &lt;application&gt;
+ *     &lt;resource-handler&gt;org.omnifaces.resourcehandler.CombinedResourceHandler&lt;/resource-handler&gt;
+ *     &lt;resource-handler&gt;org.omnifaces.resourcehandler.UnmappedResourceHandler&lt;/resource-handler&gt;
+ * &lt;/application&gt;
+ * </pre>
+ * <p>
+ * Otherwise the combined resource handler will still produce mapped URLs. In essence, the one which is later
+ * registered wraps the previously registered one.
+ *
+ * @author Bauke Scholtz
+ * @since 1.4
+ * @see RemappedResource
+ * @see DefaultResourceHandler
+ */
+public class UnmappedResourceHandler extends DefaultResourceHandler {
+
+	// Constructors ---------------------------------------------------------------------------------------------------
+
+	/**
+	 * Creates a new instance of this unmapped resource handler which wraps the given resource handler.
+	 * @param wrapped The resource handler to be wrapped.
+	 */
+	public UnmappedResourceHandler(ResourceHandler wrapped) {
+		super(wrapped);
+	}
+
+	// Actions --------------------------------------------------------------------------------------------------------
+
+	/**
+	 * If the given resource is not <code>null</code>, then decorate it as an unmapped resource.
+	 */
+	@Override
+	public Resource decorateResource(Resource resource) {
+		if (resource == null) {
+			return resource;
+		}
+
+		String unmappedRequestPath = unmapRequestPath(resource.getRequestPath());
+		return new RemappedResource(resource, unmappedRequestPath);
+	}
+
+	/**
+	 * Returns <code>true</code> if {@link ExternalContext#getRequestServletPath()} equals
+	 * {@link ResourceHandler#RESOURCE_IDENTIFIER}.
+	 */
+	@Override
+	public boolean isResourceRequest(FacesContext context) {
+		return RESOURCE_IDENTIFIER.equals(context.getExternalContext().getRequestServletPath());
+	}
+
+	@Override
+	public void handleResourceRequest(FacesContext context) throws IOException {
+		Resource resource = createResource(context);
+
+		if (resource == null) {
+			super.handleResourceRequest(context);
+			return;
+		}
+
+		ExternalContext externalContext = context.getExternalContext();
+
+		if (!resource.userAgentNeedsUpdate(context)) {
+			externalContext.setResponseStatus(SC_NOT_MODIFIED);
+			return;
+		}
+
+		InputStream inputStream = resource.getInputStream();
+
+		if (inputStream == null) {
+			externalContext.setResponseStatus(SC_NOT_FOUND);
+			return;
+		}
+
+		externalContext.setResponseContentType(resource.getContentType());
+
+		for (Entry<String, String> header : resource.getResponseHeaders().entrySet()) {
+			externalContext.setResponseHeader(header.getKey(), header.getValue());
+		}
+
+		stream(inputStream, externalContext.getResponseOutputStream());
+	}
+
+	// Helpers --------------------------------------------------------------------------------------------------------
+
+	private static String unmapRequestPath(String path) {
+		String mapping = getMapping();
+
+		if (isPrefixMapping(mapping)) {
+			return path.replaceFirst(mapping, "");
+		}
+		else if (path.contains("?")) {
+			return path.replace(mapping + "?", "?");
+		}
+		else {
+			return path.substring(0, path.length() - mapping.length());
+		}
+	}
+
+	private static Resource createResource(FacesContext context) {
+		if (Hacks.isPrimeFacesDynamicResourceRequest(context)) {
+			return null;
+		}
+
+		String pathInfo = context.getExternalContext().getRequestPathInfo();
+		String resourceName = (pathInfo != null) ? pathInfo.substring(1) : "";
+
+		if (resourceName.isEmpty()) {
+			return null;
+		}
+
+		String libraryName = context.getExternalContext().getRequestParameterMap().get("ln");
+		return context.getApplication().getResourceHandler().createResource(resourceName, libraryName);
+	}
+
 }