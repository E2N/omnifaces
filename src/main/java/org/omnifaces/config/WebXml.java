--- conflicted
+++ resolved
@@ -69,62 +69,6 @@
 
 	/**
 	 * Returns the lazily loaded enum singleton instance.
-<<<<<<< HEAD
-=======
-	 * @deprecated Since 3.1; Use {@link #instance()} instead.
-	 */
-	@Deprecated
-	public static final WebXml INSTANCE = new WebXml() {
-
-		@Override
-		public String findErrorPageLocation(Throwable exception) {
-			return WebXmlSingleton.INSTANCE.findErrorPageLocation(exception);
-		}
-
-		@Override
-		public boolean isAccessAllowed(String url, String role) {
-			return WebXmlSingleton.INSTANCE.isAccessAllowed(url, role);
-		}
-
-		@Override
-		public List<String> getWelcomeFiles() {
-			return WebXmlSingleton.INSTANCE.getWelcomeFiles();
-		}
-
-		@Override
-		public Map<Class<Throwable>, String> getErrorPageLocations() {
-			return WebXmlSingleton.INSTANCE.getErrorPageLocations();
-		}
-
-		@Override
-		public String getFormLoginPage() {
-			return WebXmlSingleton.INSTANCE.getFormLoginPage();
-		}
-
-		@Override
-		public String getFormErrorPage() {
-			return WebXmlSingleton.INSTANCE.getFormLoginPage();
-		}
-
-		@Override
-		public Map<String, Set<String>> getSecurityConstraints() {
-			return WebXmlSingleton.INSTANCE.getSecurityConstraints();
-		}
-
-		@Override
-		public int getSessionTimeout() {
-			return WebXmlSingleton.INSTANCE.getSessionTimeout();
-		}
-
-		@Override
-		public boolean isDistributable() {
-			return WebXmlSingleton.INSTANCE.isDistributable();
-		}
-	};
-
-	/**
-	 * Returns the lazily loaded enum singleton instance.
->>>>>>> a0ae2e6c
 	 * @return The lazily loaded enum singleton instance.
 	 * @since 3.1
 	 */
@@ -219,6 +163,6 @@
 	 * @return Whether the distributable flag is set in root <code>web.xml</code>.
 	 * @since 3.9
 	 */
-	public boolean isDistributable();
+	boolean isDistributable();
 
 }