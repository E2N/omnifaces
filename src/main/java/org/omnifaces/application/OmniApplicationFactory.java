--- conflicted
+++ resolved
@@ -1,89 +1,84 @@
-/*
- * Copyright 2019 OmniFaces
- *
- * Licensed under the Apache License, Version 2.0 (the "License"); you may not use this file except in compliance with
- * the License. You may obtain a copy of the License at
- *
- *     http://www.apache.org/licenses/LICENSE-2.0
- *
- * Unless required by applicable law or agreed to in writing, software distributed under the License is distributed on
- * an "AS IS" BASIS, WITHOUT WARRANTIES OR CONDITIONS OF ANY KIND, either express or implied. See the License for the
- * specific language governing permissions and limitations under the License.
- */
-package org.omnifaces.application;
-
-import javax.faces.application.Application;
-import javax.faces.application.ApplicationFactory;
-import javax.faces.application.ApplicationWrapper;
-
-/**
- * This application factory takes care that the {@link OmniApplication} is properly initialized.
- *
- * @author Radu Creanga {@literal <rdcrng@gmail.com>}
- * @author Bauke Scholtz
- * @see OmniApplication
- * @since 1.6
- */
-public class OmniApplicationFactory extends ApplicationFactory {
-
-	// Variables ------------------------------------------------------------------------------------------------------
-
-<<<<<<< HEAD
-	private volatile Application application;
-=======
-	private final ApplicationFactory wrapped;
-	private Application application;
->>>>>>> cf956122
-
-	// Constructors ---------------------------------------------------------------------------------------------------
-
-	/**
-	 * Construct a new OmniFaces application factory around the given wrapped factory.
-	 * @param wrapped The wrapped factory.
-	 */
-	public OmniApplicationFactory(ApplicationFactory wrapped) {
-		super(wrapped);
-	}
-
-	// Actions --------------------------------------------------------------------------------------------------------
-
-	/**
-	 * Returns an instance of {@link OmniApplication} which wraps the original application.
-	 */
-	@Override
-	public Application getApplication() {
-		return (application == null) ? createOmniApplication(getWrapped().getApplication()) : application;
-	}
-
-	/**
-	 * Sets the given application instance as the current instance. If it's not an instance of {@link OmniApplication},
-	 * nor wraps the {@link OmniApplication}, then it will be wrapped by a new instance of {@link OmniApplication}.
-	 */
-	@Override
-	public void setApplication(Application application) {
-		getWrapped().setApplication(createOmniApplication(application));
-	}
-
-	// Helpers --------------------------------------------------------------------------------------------------------
-
-	/**
-	 * If the given application not an instance of {@link OmniApplication}, nor wraps the {@link OmniApplication}, then
-	 * it will be wrapped by a new instance of {@link OmniApplication} and set as the current instance and returned.
-	 * Additionally, it will check if all Application implementations properly extend from ApplicationWrapper.
-	 */
-	private synchronized Application createOmniApplication(Application application) {
-		Application newApplication = application;
-
-		while (!(newApplication instanceof OmniApplication) && newApplication instanceof ApplicationWrapper) {
-			newApplication = ((ApplicationWrapper) newApplication).getWrapped();
-		}
-
-		if (!(newApplication instanceof OmniApplication)) {
-			newApplication = new OmniApplication(application);
-		}
-
-		this.application = newApplication;
-		return this.application;
-	}
-
+/*
+ * Copyright 2019 OmniFaces
+ *
+ * Licensed under the Apache License, Version 2.0 (the "License"); you may not use this file except in compliance with
+ * the License. You may obtain a copy of the License at
+ *
+ *     http://www.apache.org/licenses/LICENSE-2.0
+ *
+ * Unless required by applicable law or agreed to in writing, software distributed under the License is distributed on
+ * an "AS IS" BASIS, WITHOUT WARRANTIES OR CONDITIONS OF ANY KIND, either express or implied. See the License for the
+ * specific language governing permissions and limitations under the License.
+ */
+package org.omnifaces.application;
+
+import javax.faces.application.Application;
+import javax.faces.application.ApplicationFactory;
+import javax.faces.application.ApplicationWrapper;
+
+/**
+ * This application factory takes care that the {@link OmniApplication} is properly initialized.
+ *
+ * @author Radu Creanga {@literal <rdcrng@gmail.com>}
+ * @author Bauke Scholtz
+ * @see OmniApplication
+ * @since 1.6
+ */
+public class OmniApplicationFactory extends ApplicationFactory {
+
+	// Variables ------------------------------------------------------------------------------------------------------
+
+	private Application application;
+
+	// Constructors ---------------------------------------------------------------------------------------------------
+
+	/**
+	 * Construct a new OmniFaces application factory around the given wrapped factory.
+	 * @param wrapped The wrapped factory.
+	 */
+	public OmniApplicationFactory(ApplicationFactory wrapped) {
+		super(wrapped);
+	}
+
+	// Actions --------------------------------------------------------------------------------------------------------
+
+	/**
+	 * Returns an instance of {@link OmniApplication} which wraps the original application.
+	 */
+	@Override
+	public Application getApplication() {
+		return (application == null) ? createOmniApplication(getWrapped().getApplication()) : application;
+	}
+
+	/**
+	 * Sets the given application instance as the current instance. If it's not an instance of {@link OmniApplication},
+	 * nor wraps the {@link OmniApplication}, then it will be wrapped by a new instance of {@link OmniApplication}.
+	 */
+	@Override
+	public void setApplication(Application application) {
+		getWrapped().setApplication(createOmniApplication(application));
+	}
+
+	// Helpers --------------------------------------------------------------------------------------------------------
+
+	/**
+	 * If the given application not an instance of {@link OmniApplication}, nor wraps the {@link OmniApplication}, then
+	 * it will be wrapped by a new instance of {@link OmniApplication} and set as the current instance and returned.
+	 * Additionally, it will check if all Application implementations properly extend from ApplicationWrapper.
+	 */
+	private synchronized Application createOmniApplication(Application application) {
+		Application newApplication = application;
+
+		while (!(newApplication instanceof OmniApplication) && newApplication instanceof ApplicationWrapper) {
+			newApplication = ((ApplicationWrapper) newApplication).getWrapped();
+		}
+
+		if (!(newApplication instanceof OmniApplication)) {
+			newApplication = new OmniApplication(application);
+		}
+
+		this.application = newApplication;
+		return this.application;
+	}
+
 }