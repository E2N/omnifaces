--- conflicted
+++ resolved
@@ -68,25 +68,6 @@
  * statelessness should not form any problem at all. So, if you have at least Mojarra 2.1.19 at hands, use the
  * <code>transient="true"</code> instead.
  *
-<<<<<<< HEAD
- * <h3>Mojarra's new stateless mode</h3>
- * <p>
- * Since Mojarra 2.1.19, about 2 months after OmniFaces introduced the <code>&lt;o:enableRestorableView&gt;</code>,
- * it's possible to enable a stateless mode on the view by simply setting its <code>transient</code> attribute to
- * <code>true</code>:
- * <pre>
- * &lt;f:view transient="true"&gt;
- *     ...
- * &lt;/f:view&gt;
- * </pre>
- * <p>
- * This goes actually a step further than <code>&lt;o:enableRestorableView&gt;</code> as no state would be saved at all.
- * However, on those kind of pages where <code>&lt;o:enableRestorableView&gt;</code> would work just fine, this
- * statelessness should not form any problem at all. So, if you have at least Mojarra 2.1.19 at hands, use the
- * <code>transient="true"</code> instead.
- *
-=======
->>>>>>> 15adb166
  * @author Bauke Scholtz
  * @since 1.3
  * @see RestorableViewHandler
@@ -107,11 +88,7 @@
 	 */
 	public EnableRestorableView(TagConfig config) {
 		super(config);
-<<<<<<< HEAD
-		setApplicationAttribute(RestorableViewHandler.class.getName(), TRUE);
-=======
 		setApplicationAttribute(EnableRestorableView.class.getName(), TRUE);
->>>>>>> 15adb166
 	}
 
 	// Actions --------------------------------------------------------------------------------------------------------
