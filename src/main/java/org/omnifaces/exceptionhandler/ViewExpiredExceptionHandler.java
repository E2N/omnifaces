/*
 * Copyright 2020 OmniFaces
 *
 * Licensed under the Apache License, Version 2.0 (the "License"); you may not use this file except in compliance with
 * the License. You may obtain a copy of the License at
 *
 *     https://www.apache.org/licenses/LICENSE-2.0
 *
 * Unless required by applicable law or agreed to in writing, software distributed under the License is distributed on
 * an "AS IS" BASIS, WITHOUT WARRANTIES OR CONDITIONS OF ANY KIND, either express or implied. See the License for the
 * specific language governing permissions and limitations under the License.
 */
package org.omnifaces.exceptionhandler;

import static java.lang.Boolean.TRUE;
import static org.omnifaces.util.Faces.getFlashAttribute;
import static org.omnifaces.util.FacesLocal.setFlashAttribute;

<<<<<<< HEAD
import org.omnifaces.util.Exceptions;
=======
import javax.faces.application.ViewExpiredException;
import javax.faces.context.ExceptionHandler;
import javax.faces.context.FacesContext;
import javax.faces.context.Flash;

>>>>>>> 016ee7c3
import org.omnifaces.util.Faces;

import jakarta.faces.application.ViewExpiredException;
import jakarta.faces.context.ExceptionHandler;
import jakarta.faces.context.ExceptionHandlerWrapper;
import jakarta.faces.context.FacesContext;
import jakarta.faces.context.Flash;
import jakarta.faces.event.ExceptionQueuedEvent;

/**
 * <p>
 * The {@link ViewExpiredExceptionHandler} will suppress any {@link ViewExpiredException} and refresh the current page
 * by redirecting to the current URL with query string. Additionally, it will set a flash attribute indicating that the
 * {@link ViewExpiredException} was handled by this exception handler.
 *
 * <h3>Installation</h3>
 * <p>
 * This handler must be registered by a factory as follows in <code>faces-config.xml</code> in order to get it to run:
 * <pre>
 * &lt;factory&gt;
 *     &lt;exception-handler-factory&gt;org.omnifaces.exceptionhandler.ViewExpiredExceptionHandlerFactory&lt;/exception-handler-factory&gt;
 * &lt;/factory&gt;
 * </pre>
 * <p>
 * In case there are multiple exception handlers, best is to register this handler as last one in the chain. For example,
 * when combined with {@link FullAjaxExceptionHandler}, this ordering will prevent the {@link FullAjaxExceptionHandler}
 * from taking over the handling of the {@link ViewExpiredException}.
 * <pre>
 * &lt;factory&gt;
 *     &lt;exception-handler-factory&gt;org.omnifaces.exceptionhandler.FullAjaxExceptionHandlerFactory&lt;/exception-handler-factory&gt;
 *     &lt;exception-handler-factory&gt;org.omnifaces.exceptionhandler.ViewExpiredExceptionHandlerFactory&lt;/exception-handler-factory&gt;
 * &lt;/factory&gt;
 * </pre>
 *
 * <h3>Note</h3>
 * <p>
 * It's your own responsibility to make sure that the end user gets some form of feedback as to why exactly the page is
 * refreshed and any submitted input values are lost. In order to check whether the previous request threw a
 * {@link ViewExpiredException} which was handled by this exception handler, then you can use
 * {@link ViewExpiredExceptionHandler#wasViewExpired()} in managed beans and
 * <code>#{flash['org.omnifaces.view_expired'] eq true}</code> in EL.
 * <p>
 * This approach will not work when the refresh in turn triggers yet another redirect elsewhere in the logic. In case
 * you want to retain the condition for the next request, then you need to ensure that the involved logic explicitly
 * triggers {@link Flash#keep(String)} in order to keep the flash attribute for the subsequent request. In the scope of
 * OmniFaces, this is already taken care of by {@link Faces#redirect(String, Object...)} and derivates.
 *
 * @author Lenny Primak
 * @see ViewExpiredExceptionHandlerFactory
 * @since 3.9
 */
public class ViewExpiredExceptionHandler extends ExceptionSuppressor {

	/**
	 * The flash attribute name of a boolean value indicating that the previous request threw a
	 * {@link ViewExpiredException} which was handled by this exception handler.
	 */
	public static final String FLASH_ATTRIBUTE_VIEW_EXPIRED = "org.omnifaces.view_expired";

	/**
	 * Construct a new view expired exception handler around the given wrapped exception handler.
	 * @param wrapped The wrapped exception handler.
	 */
	public ViewExpiredExceptionHandler(ExceptionHandler wrapped) {
		super(wrapped, ViewExpiredException.class);
	}

	/**
	 * Set the flash attribute {@value org.omnifaces.exceptionhandler.ViewExpiredExceptionHandler#FLASH_ATTRIBUTE_VIEW_EXPIRED}.
	 */
	@Override
	protected void handleSuppressedException(FacesContext context, Throwable suppressedException) {
		setFlashAttribute(context, FLASH_ATTRIBUTE_VIEW_EXPIRED, TRUE);
	}

	/**
	 * Returns <code>true</code> if the previous request threw a {@link ViewExpiredException} which was handled by this
	 * exception handler.
	 * @return <code>true</code> if the previous request threw a {@link ViewExpiredException} which was handled by this
	 * exception handler.
	 */
	public static boolean wasViewExpired() {
		return getFlashAttribute(FLASH_ATTRIBUTE_VIEW_EXPIRED) == TRUE;
	}

}<|MERGE_RESOLUTION|>--- conflicted
+++ resolved
@@ -1,113 +1,102 @@
-/*
- * Copyright 2020 OmniFaces
- *
- * Licensed under the Apache License, Version 2.0 (the "License"); you may not use this file except in compliance with
- * the License. You may obtain a copy of the License at
- *
- *     https://www.apache.org/licenses/LICENSE-2.0
- *
- * Unless required by applicable law or agreed to in writing, software distributed under the License is distributed on
- * an "AS IS" BASIS, WITHOUT WARRANTIES OR CONDITIONS OF ANY KIND, either express or implied. See the License for the
- * specific language governing permissions and limitations under the License.
- */
-package org.omnifaces.exceptionhandler;
-
-import static java.lang.Boolean.TRUE;
-import static org.omnifaces.util.Faces.getFlashAttribute;
-import static org.omnifaces.util.FacesLocal.setFlashAttribute;
-
-<<<<<<< HEAD
-import org.omnifaces.util.Exceptions;
-=======
-import javax.faces.application.ViewExpiredException;
-import javax.faces.context.ExceptionHandler;
-import javax.faces.context.FacesContext;
-import javax.faces.context.Flash;
-
->>>>>>> 016ee7c3
-import org.omnifaces.util.Faces;
-
-import jakarta.faces.application.ViewExpiredException;
-import jakarta.faces.context.ExceptionHandler;
-import jakarta.faces.context.ExceptionHandlerWrapper;
-import jakarta.faces.context.FacesContext;
-import jakarta.faces.context.Flash;
-import jakarta.faces.event.ExceptionQueuedEvent;
-
-/**
- * <p>
- * The {@link ViewExpiredExceptionHandler} will suppress any {@link ViewExpiredException} and refresh the current page
- * by redirecting to the current URL with query string. Additionally, it will set a flash attribute indicating that the
- * {@link ViewExpiredException} was handled by this exception handler.
- *
- * <h3>Installation</h3>
- * <p>
- * This handler must be registered by a factory as follows in <code>faces-config.xml</code> in order to get it to run:
- * <pre>
- * &lt;factory&gt;
- *     &lt;exception-handler-factory&gt;org.omnifaces.exceptionhandler.ViewExpiredExceptionHandlerFactory&lt;/exception-handler-factory&gt;
- * &lt;/factory&gt;
- * </pre>
- * <p>
- * In case there are multiple exception handlers, best is to register this handler as last one in the chain. For example,
- * when combined with {@link FullAjaxExceptionHandler}, this ordering will prevent the {@link FullAjaxExceptionHandler}
- * from taking over the handling of the {@link ViewExpiredException}.
- * <pre>
- * &lt;factory&gt;
- *     &lt;exception-handler-factory&gt;org.omnifaces.exceptionhandler.FullAjaxExceptionHandlerFactory&lt;/exception-handler-factory&gt;
- *     &lt;exception-handler-factory&gt;org.omnifaces.exceptionhandler.ViewExpiredExceptionHandlerFactory&lt;/exception-handler-factory&gt;
- * &lt;/factory&gt;
- * </pre>
- *
- * <h3>Note</h3>
- * <p>
- * It's your own responsibility to make sure that the end user gets some form of feedback as to why exactly the page is
- * refreshed and any submitted input values are lost. In order to check whether the previous request threw a
- * {@link ViewExpiredException} which was handled by this exception handler, then you can use
- * {@link ViewExpiredExceptionHandler#wasViewExpired()} in managed beans and
- * <code>#{flash['org.omnifaces.view_expired'] eq true}</code> in EL.
- * <p>
- * This approach will not work when the refresh in turn triggers yet another redirect elsewhere in the logic. In case
- * you want to retain the condition for the next request, then you need to ensure that the involved logic explicitly
- * triggers {@link Flash#keep(String)} in order to keep the flash attribute for the subsequent request. In the scope of
- * OmniFaces, this is already taken care of by {@link Faces#redirect(String, Object...)} and derivates.
- *
- * @author Lenny Primak
- * @see ViewExpiredExceptionHandlerFactory
- * @since 3.9
- */
-public class ViewExpiredExceptionHandler extends ExceptionSuppressor {
-
-	/**
-	 * The flash attribute name of a boolean value indicating that the previous request threw a
-	 * {@link ViewExpiredException} which was handled by this exception handler.
-	 */
-	public static final String FLASH_ATTRIBUTE_VIEW_EXPIRED = "org.omnifaces.view_expired";
-
-	/**
-	 * Construct a new view expired exception handler around the given wrapped exception handler.
-	 * @param wrapped The wrapped exception handler.
-	 */
-	public ViewExpiredExceptionHandler(ExceptionHandler wrapped) {
-		super(wrapped, ViewExpiredException.class);
-	}
-
-	/**
-	 * Set the flash attribute {@value org.omnifaces.exceptionhandler.ViewExpiredExceptionHandler#FLASH_ATTRIBUTE_VIEW_EXPIRED}.
-	 */
-	@Override
-	protected void handleSuppressedException(FacesContext context, Throwable suppressedException) {
-		setFlashAttribute(context, FLASH_ATTRIBUTE_VIEW_EXPIRED, TRUE);
-	}
-
-	/**
-	 * Returns <code>true</code> if the previous request threw a {@link ViewExpiredException} which was handled by this
-	 * exception handler.
-	 * @return <code>true</code> if the previous request threw a {@link ViewExpiredException} which was handled by this
-	 * exception handler.
-	 */
-	public static boolean wasViewExpired() {
-		return getFlashAttribute(FLASH_ATTRIBUTE_VIEW_EXPIRED) == TRUE;
-	}
-
+/*
+ * Copyright 2020 OmniFaces
+ *
+ * Licensed under the Apache License, Version 2.0 (the "License"); you may not use this file except in compliance with
+ * the License. You may obtain a copy of the License at
+ *
+ *     https://www.apache.org/licenses/LICENSE-2.0
+ *
+ * Unless required by applicable law or agreed to in writing, software distributed under the License is distributed on
+ * an "AS IS" BASIS, WITHOUT WARRANTIES OR CONDITIONS OF ANY KIND, either express or implied. See the License for the
+ * specific language governing permissions and limitations under the License.
+ */
+package org.omnifaces.exceptionhandler;
+
+import static java.lang.Boolean.TRUE;
+import static org.omnifaces.util.Faces.getFlashAttribute;
+import static org.omnifaces.util.FacesLocal.setFlashAttribute;
+
+import org.omnifaces.util.Faces;
+
+import jakarta.faces.application.ViewExpiredException;
+import jakarta.faces.context.ExceptionHandler;
+import jakarta.faces.context.FacesContext;
+import jakarta.faces.context.Flash;
+
+/**
+ * <p>
+ * The {@link ViewExpiredExceptionHandler} will suppress any {@link ViewExpiredException} and refresh the current page
+ * by redirecting to the current URL with query string. Additionally, it will set a flash attribute indicating that the
+ * {@link ViewExpiredException} was handled by this exception handler.
+ *
+ * <h3>Installation</h3>
+ * <p>
+ * This handler must be registered by a factory as follows in <code>faces-config.xml</code> in order to get it to run:
+ * <pre>
+ * &lt;factory&gt;
+ *     &lt;exception-handler-factory&gt;org.omnifaces.exceptionhandler.ViewExpiredExceptionHandlerFactory&lt;/exception-handler-factory&gt;
+ * &lt;/factory&gt;
+ * </pre>
+ * <p>
+ * In case there are multiple exception handlers, best is to register this handler as last one in the chain. For example,
+ * when combined with {@link FullAjaxExceptionHandler}, this ordering will prevent the {@link FullAjaxExceptionHandler}
+ * from taking over the handling of the {@link ViewExpiredException}.
+ * <pre>
+ * &lt;factory&gt;
+ *     &lt;exception-handler-factory&gt;org.omnifaces.exceptionhandler.FullAjaxExceptionHandlerFactory&lt;/exception-handler-factory&gt;
+ *     &lt;exception-handler-factory&gt;org.omnifaces.exceptionhandler.ViewExpiredExceptionHandlerFactory&lt;/exception-handler-factory&gt;
+ * &lt;/factory&gt;
+ * </pre>
+ *
+ * <h3>Note</h3>
+ * <p>
+ * It's your own responsibility to make sure that the end user gets some form of feedback as to why exactly the page is
+ * refreshed and any submitted input values are lost. In order to check whether the previous request threw a
+ * {@link ViewExpiredException} which was handled by this exception handler, then you can use
+ * {@link ViewExpiredExceptionHandler#wasViewExpired()} in managed beans and
+ * <code>#{flash['org.omnifaces.view_expired'] eq true}</code> in EL.
+ * <p>
+ * This approach will not work when the refresh in turn triggers yet another redirect elsewhere in the logic. In case
+ * you want to retain the condition for the next request, then you need to ensure that the involved logic explicitly
+ * triggers {@link Flash#keep(String)} in order to keep the flash attribute for the subsequent request. In the scope of
+ * OmniFaces, this is already taken care of by {@link Faces#redirect(String, Object...)} and derivates.
+ *
+ * @author Lenny Primak
+ * @see ViewExpiredExceptionHandlerFactory
+ * @since 3.9
+ */
+public class ViewExpiredExceptionHandler extends ExceptionSuppressor {
+
+	/**
+	 * The flash attribute name of a boolean value indicating that the previous request threw a
+	 * {@link ViewExpiredException} which was handled by this exception handler.
+	 */
+	public static final String FLASH_ATTRIBUTE_VIEW_EXPIRED = "org.omnifaces.view_expired";
+
+	/**
+	 * Construct a new view expired exception handler around the given wrapped exception handler.
+	 * @param wrapped The wrapped exception handler.
+	 */
+	public ViewExpiredExceptionHandler(ExceptionHandler wrapped) {
+		super(wrapped, ViewExpiredException.class);
+	}
+
+	/**
+	 * Set the flash attribute {@value org.omnifaces.exceptionhandler.ViewExpiredExceptionHandler#FLASH_ATTRIBUTE_VIEW_EXPIRED}.
+	 */
+	@Override
+	protected void handleSuppressedException(FacesContext context, Throwable suppressedException) {
+		setFlashAttribute(context, FLASH_ATTRIBUTE_VIEW_EXPIRED, TRUE);
+	}
+
+	/**
+	 * Returns <code>true</code> if the previous request threw a {@link ViewExpiredException} which was handled by this
+	 * exception handler.
+	 * @return <code>true</code> if the previous request threw a {@link ViewExpiredException} which was handled by this
+	 * exception handler.
+	 */
+	public static boolean wasViewExpired() {
+		return getFlashAttribute(FLASH_ATTRIBUTE_VIEW_EXPIRED) == TRUE;
+	}
+
 }