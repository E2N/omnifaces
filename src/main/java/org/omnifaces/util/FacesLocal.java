--- conflicted
+++ resolved
@@ -1118,11 +1118,7 @@
 	/**
 	 * @see Faces#redirect(String, Object...)
 	 */
-<<<<<<< HEAD
-	public static void redirect(FacesContext context, String url, String... paramValues) {
-=======
-	public static void redirect(FacesContext context, String url, Object... paramValues) throws IOException {
->>>>>>> 1f311a95
+	public static void redirect(FacesContext context, String url, Object... paramValues) {
 		ExternalContext externalContext = context.getExternalContext();
 		externalContext.getFlash().setRedirect(true); // MyFaces also requires this for a redirect in current request (which is incorrect).
 
