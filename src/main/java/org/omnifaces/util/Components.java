--- conflicted
+++ resolved
@@ -38,11 +38,8 @@
 import java.util.Collection;
 import java.util.Collections;
 import java.util.EnumSet;
-<<<<<<< HEAD
-=======
 import java.util.HashMap;
 import java.util.LinkedHashMap;
->>>>>>> 046c42e7
 import java.util.List;
 import java.util.Map;
 import java.util.Set;
@@ -1060,7 +1057,7 @@
 			params = getViewParameterMap(context);
 		}
 		else {
-			params = new LinkedHashMap<>(0);
+			params = new LinkedHashMap<String, List<String>>(0);
 		}
 
 		for (ParamHolder param : getParams(component)) {
@@ -1211,7 +1208,7 @@
 	 */
 	@SuppressWarnings("unchecked")
 	public static List<String> getActionExpressionsAndListeners(UIComponent component) {
-        List<String> actions = new ArrayList<>();
+        List<String> actions = new ArrayList<String>();
 
         if (component instanceof ActionSource2) {
         	ActionSource2 source = (ActionSource2) component;
