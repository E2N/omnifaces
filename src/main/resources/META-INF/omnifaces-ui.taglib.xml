<?xml version="1.0" encoding="UTF-8"?>
<!--

    Copyright 2021 OmniFaces

    Licensed under the Apache License, Version 2.0 (the "License"); you may not use this file except in compliance with
    the License. You may obtain a copy of the License at

        https://www.apache.org/licenses/LICENSE-2.0

    Unless required by applicable law or agreed to in writing, software distributed under the License is distributed on
    an "AS IS" BASIS, WITHOUT WARRANTIES OR CONDITIONS OF ANY KIND, either express or implied. See the License for the
    specific language governing permissions and limitations under the License.

-->
<facelet-taglib
	xmlns="https://jakarta.ee/xml/ns/jakartaee"
	xmlns:xsi="http://www.w3.org/2001/XMLSchema-instance"
	xsi:schemaLocation="https://jakarta.ee/xml/ns/jakartaee https://jakarta.ee/xml/ns/jakartaee/web-facelettaglibrary_3_0.xsd"
	version="3.0"
>
	<description>OmniFaces UI components.</description>
	<namespace>http://omnifaces.org/ui</namespace>
	<short-name>o</short-name>

	<tag>
		<description>
			<![CDATA[
				The <code>&lt;o:tree&gt;</code> allows the developers to have full control over the markup of a tree
				hierarchy by declaring the appropriate JSF components or HTML elements in the markup. The <code>&lt;o:tree&gt;</code>
				does namely not render any HTML markup by itself.
				<p>
				The component value must point to a tree of data objects represented by a <code>TreeModel</code> instance, typically
				established via a <code>ValueExpression</code>. During iterative processing over the nodes of tree in the tree model,
				the object for the current node is exposed as a request attribute under the key specified by the <code>var</code>
				attribute. The node itself is exposed as a request attribute under the key specified by the <code>varNode</code>
				attribute.
				<p>
				The <code>&lt;o:tree&gt;</code> tag supports only child tags of type <code>&lt;o:treeNode&gt;</code>, representing
				parent tree nodes. There can be multiple <code>&lt;o:treeNode&gt;</code> tags, each representing a separate parent
				tree node level, so that different markup could be declared for each tree node level, if necessary. The
				<code>&lt;o:treeNode&gt;</code> tag in turn supports child tag <code>&lt;o:treeNodeItem&gt;</code> which represents
				each child of the current parent tree node. The <code>&lt;o:treeNodeItem&gt;</code> in turn supports child tag
				<code>&lt;o:treeInsertChildren&gt;</code> which represents the insertion point of the grand children.
				<p>
				Here is a basic usage example where each parent tree node level is treated the same way via a single
				<code>&lt;o:treeNode&gt;</code>:
				<pre>
&lt;o:tree value="#{bean.treeModel}" var="item" varNode="node"&gt;
  &lt;o:treeNode&gt;
    &lt;ul&gt;
      &lt;o:treeNodeItem&gt;
        &lt;li&gt;
          #{node.index} #{item.someProperty}
          &lt;o:treeInsertChildren /&gt;
        &lt;/li&gt;
      &lt;/o:treeNodeItem&gt;
    &lt;/ul&gt;
  &lt;/o:treeNode&gt;
&lt;/o:tree&gt;
				</pre>
			]]>
		</description>
		<tag-name>tree</tag-name>
		<component>
			<component-type>org.omnifaces.component.tree.Tree</component-type>
		</component>
		<attribute>
			<description>
				<![CDATA[
					The component identifier for this component. This value must be unique within the closest parent
					component that is a naming container.
				]]>
			</description>
			<name>id</name>
			<required>false</required>
			<type>java.lang.String</type>
		</attribute>
		<attribute>
			<description>
				<![CDATA[
					Flag indicating whether or not this component should be rendered (during Render Response Phase), or
					processed on any subsequent form submit. The default value for this property is true.
				]]>
			</description>
			<name>rendered</name>
			<required>false</required>
			<type>boolean</type>
		</attribute>
		<attribute>
			<description>
				<![CDATA[
					The <code>ValueExpression</code> linking this component to a property in a backing bean.
				]]>
			</description>
			<name>binding</name>
			<required>false</required>
			<type>jakarta.faces.component.UIComponent</type>
		</attribute>
		<attribute>
			<description>
				<![CDATA[
					The current value of this component. As far only <code>TreeModel</code> is allowed as value.
				]]>
			</description>
			<name>value</name>
			<required>false</required>
			<type>java.lang.Object</type>
		</attribute>
		<attribute>
			<description>
				<![CDATA[
					The name of the request attribute which exposes the wrapped data of the current node of the tree
					model.
				]]>
			</description>
			<name>var</name>
			<required>false</required>
		</attribute>
		<attribute>
			<description>
				<![CDATA[
					The name of the request attribute which exposes the current node of the tree model.
				]]>
			</description>
			<name>varNode</name>
			<required>false</required>
		</attribute>
	</tag>

	<tag>
		<description>
			<![CDATA[
				The <code>&lt;o:treeNode&gt;</code> represents the parent tree node. Within this component, the <code>var</code>
				attribute of the <code>&lt;o:tree&gt;</code> will expose the parent tree node. Each of its children is processed by
				<code>&lt;o:treeNodeItem&gt;</code> on which the <code>var</code> attribute of the <code>&lt;o:tree&gt;</code> in
				turn exposes each child of the parent tree node.
				<p>
				The optional <code>level</code> attribute can be used to specify for which tree node level as obtained by
				<code>TreeModel#getLevel()</code> the <code>&lt;o:treeNode&gt;</code> should be rendered. The root tree node has level 0.
				If the <code>level</code> attribute is unspecified, then the <code>&lt;o:treeNode&gt;</code> will be rendered for any
				tree node level which hasn't already a <code>&lt;o:treeNode level="x"&gt;</code> specified.
			]]>
		</description>
		<tag-name>treeNode</tag-name>
		<component>
			<component-type>org.omnifaces.component.tree.TreeNode</component-type>
		</component>
		<attribute>
			<description>
				<![CDATA[
					The component identifier for this component. This value must be unique within the closest parent
					component that is a naming container.
				]]>
			</description>
			<name>id</name>
			<required>false</required>
			<type>java.lang.String</type>
		</attribute>
		<attribute>
			<description>
				<![CDATA[
					Flag indicating whether or not this component should be rendered (during Render Response Phase), or
					processed on any subsequent form submit. The default value for this property is true.
				]]>
			</description>
			<name>rendered</name>
			<required>false</required>
			<type>boolean</type>
		</attribute>
		<attribute>
			<description>
				<![CDATA[
					The <code>ValueExpression</code> linking this component to a property in a backing bean.
				]]>
			</description>
			<name>binding</name>
			<required>false</required>
			<type>jakarta.faces.component.UIComponent</type>
		</attribute>
		<attribute>
			<description>
				<![CDATA[
					The tree node level to render the node children for. The root level is <code>0</code>.
				]]>
			</description>
			<name>level</name>
			<required>false</required>
			<type>java.lang.Integer</type>
		</attribute>
	</tag>

	<tag>
		<description>
			<![CDATA[
				The <code>&lt;o:treeNodeItem&gt;</code> represents the child item of the parent tree note as represented by
				<code>&lt;o:treeNode&gt;</code>. Within this component, the <code>var</code> attribute of the parent
				<code>&lt;o:tree&gt;</code> component will expose the child tree node.
				<p>
				Within <code>&lt;o:treeNodeItem&gt;</code> you can use <code>&lt;o:treeInsertChildren&gt;</code> to declare the
				place where to recursively render the <code>&lt;o:treeNode&gt;</code> whereby the current child item is in turn
				interpreted as a parent tree node (i.e. where you'd like to insert the grand-children).
			]]>
		</description>
		<tag-name>treeNodeItem</tag-name>
		<component>
			<component-type>org.omnifaces.component.tree.TreeNodeItem</component-type>
		</component>
		<attribute>
			<description>
				<![CDATA[
					The component identifier for this component. This value must be unique within the closest parent
					component that is a naming container.
				]]>
			</description>
			<name>id</name>
			<required>false</required>
			<type>java.lang.String</type>
		</attribute>
		<attribute>
			<description>
				<![CDATA[
					Flag indicating whether or not this component should be rendered (during Render Response Phase), or
					processed on any subsequent form submit. The default value for this property is true.
				]]>
			</description>
			<name>rendered</name>
			<required>false</required>
			<type>boolean</type>
		</attribute>
		<attribute>
			<description>
				<![CDATA[
					The <code>ValueExpression</code> linking this component to a property in a backing bean.
				]]>
			</description>
			<name>binding</name>
			<required>false</required>
			<type>jakarta.faces.component.UIComponent</type>
		</attribute>
	</tag>

	<tag>
		<description>
			<![CDATA[
				The <code>&lt;o:treeInsertChildren&gt;</code> represents the insertion point for the grand children. This is in turn
				further interpreted as <code>&lt;o:treeNode&gt;</code>.
			]]>
		</description>
		<tag-name>treeInsertChildren</tag-name>
		<component>
			<component-type>org.omnifaces.component.tree.TreeInsertChildren</component-type>
		</component>
		<attribute>
			<description>
				<![CDATA[
					The component identifier for this component. This value must be unique within the closest parent
					component that is a naming container.
				]]>
			</description>
			<name>id</name>
			<required>false</required>
			<type>java.lang.String</type>
		</attribute>
		<attribute>
			<description>
				<![CDATA[
					Flag indicating whether or not this component should be rendered (during Render Response Phase), or
					processed on any subsequent form submit. The default value for this property is true.
				]]>
			</description>
			<name>rendered</name>
			<required>false</required>
			<type>boolean</type>
		</attribute>
		<attribute>
			<description>
				<![CDATA[
					The <code>ValueExpression</code> linking this component to a property in a backing bean.
				]]>
			</description>
			<name>binding</name>
			<required>false</required>
			<type>jakarta.faces.component.UIComponent</type>
		</attribute>
	</tag>

	<tag>
		<description>
			This component includes the output from a resource located at the given path. This path can
			not extend outside of the current Servlet context. A resource is either a Servlet or a JSP
			page.
		</description>
		<tag-name>resourceInclude</tag-name>
		<component>
			<component-type>org.omnifaces.component.output.ResourceInclude</component-type>
		</component>
		 <attribute>
			<description>A String specifying the pathname to the resource</description>
			<name>path</name>
			<required>true</required>
			<type>java.lang.String</type>
		</attribute>
	</tag>

	<tag>
		<description>
			<![CDATA[
				<strong>DeferredScript</strong> is a component which defers the loading of the given script resource to the window
				load event. In other words, the given script resource is only loaded when the window is really finished with loading.
				So, the enduser can start working with the webpage without waiting for the additional scripts to be loaded. Usually,
				it are those kind of scripts which are just for progressive enhancement and thus not essential for the functioning
				of the webpage.
				<p>
				This will give bonus points with among others the Google PageSpeed tool, on the contrary to placing the script at
				bottom of body, or using <code>defer="true"</code> or even <code>async="true"</code>.
			]]>
		</description>
		<tag-name>deferredScript</tag-name>
		<component>
			<component-type>org.omnifaces.component.script.DeferredScript</component-type>
		</component>
		<attribute>
			<description>
				<![CDATA[
					The component identifier for this component. This value must be unique within the closest parent
					component that is a naming container.
				]]>
			</description>
			<name>id</name>
			<required>false</required>
			<type>java.lang.String</type>
		</attribute>
		<attribute>
			<description>
				<![CDATA[
					Flag indicating whether or not this component should be rendered (during Render Response Phase), or
					processed on any subsequent form submit. The default value for this property is true.
				]]>
			</description>
			<name>rendered</name>
			<required>false</required>
			<type>boolean</type>
		</attribute>
		<attribute>
			<description>
				<![CDATA[
					The <code>ValueExpression</code> linking this component to a property in a backing bean.
				]]>
			</description>
			<name>binding</name>
			<required>false</required>
			<type>jakarta.faces.component.UIComponent</type>
		</attribute>
		<attribute>
			<description>
				<![CDATA[
					The "library name" part of the resource identifier.
				]]>
			</description>
			<name>library</name>
			<required>false</required>
			<type>java.lang.String</type>
		</attribute>
		<attribute>
			<description>
				<![CDATA[
					The "resource name" part of the resource identifier.
				]]>
			</description>
			<name>name</name>
			<required>true</required>
			<type>java.lang.String</type>
		</attribute>
		<attribute>
			<description>
				<![CDATA[
					The group name on which the deferred script resources should be combined by CombinedResourceHandler. 
					All deferred scripts resources having the same combined group name will be combined into a single 
					deferred script in the place where the first member of the group occurs in the component tree.
				]]>
			</description>
			<name>group</name>
			<required>false</required>
			<type>java.lang.String</type>
		</attribute>
		<attribute>
			<description>
				<![CDATA[
					JavaScript code to execute right before the script loading begins.
				]]>
			</description>
			<name>onbegin</name>
			<required>false</required>
			<type>java.lang.String</type>
		</attribute>
		<attribute>
			<description>
				<![CDATA[
					JavaScript code to execute when the script loading is successfully completed.
				]]>
			</description>
			<name>onsuccess</name>
			<required>false</required>
			<type>java.lang.String</type>
		</attribute>
		<attribute>
			<description>
				<![CDATA[
					JavaScript code to execute when the script loading has failed.
				]]>
			</description>
			<name>onerror</name>
			<required>false</required>
			<type>java.lang.String</type>
		</attribute>
	</tag>

	<tag>
		<description>
			<![CDATA[
				<strong><code>o:onloadScript</code></strong> is an extension to <code>&lt;h:outputScript&gt;</code> which will be executed in the
				end of the HTML body (thus when all HTML elements are initialized in the HTML DOM tree) and will re-execute its
				script body on every ajax request. This is particularly useful if you want to re-execute a specific helper script
				to manipulate the HTML DOM tree, such as (re-)adding fancy tooltips, performing highlights, etcetera, also after
				changes in the HTML DOM tree on ajax responses.
				<p>
				You can put it anywhere in the view, it will always be relocated to the end of body.
				<pre>
&lt;o:onloadScript&gt;alert('OnloadScript is invoked!');&lt;/o:onloadScript&gt;
				</pre>
			]]>
		</description>
		<tag-name>onloadScript</tag-name>
		<component>
			<component-type>org.omnifaces.component.script.OnloadScript</component-type>
		</component>
		<attribute>
			<description>
				<![CDATA[
					The component identifier for this component. This value must be unique within the closest parent
					component that is a naming container.
				]]>
			</description>
			<name>id</name>
			<required>false</required>
			<type>java.lang.String</type>
		</attribute>
		<attribute>
			<description>
				<![CDATA[
					Flag indicating whether or not this component should be rendered (during Render Response Phase), or
					processed on any subsequent form submit. The default value for this property is true.
				]]>
			</description>
			<name>rendered</name>
			<required>false</required>
			<type>boolean</type>
		</attribute>
		<attribute>
			<description>
				<![CDATA[
					The <code>ValueExpression</code> linking this component to a property in a backing bean.
				]]>
			</description>
			<name>binding</name>
			<required>false</required>
			<type>jakarta.faces.component.UIComponent</type>
		</attribute>
	</tag>

	<tag>
		<description>
			<![CDATA[
				<strong><code>o:highlight</code></strong> is a helper component which highlights all invalid <code>UIInput</code> components and the
				associated labels by adding an error style class to them. Additionally, it by default focuses the first invalid 
				<code>UIInput</code> component. The <code>&lt;o:highlight /&gt;</code> component can be placed anywhere in the view, as 
				long as there's only one of it.	Preferably put it somewhere in the master template for forms.
				<pre>
&lt;h:form&gt;
  &lt;h:inputText value="#{bean.input1}" required="true" /&gt;
  &lt;h:inputText value="#{bean.input1}" required="true" /&gt;
  &lt;h:commandButton value="Submit" action="#{bean.submit}" /&gt;
&lt;/h:form&gt;
&lt;o:highlight /&gt;
				</pre>
				<p>
				The default error style class name is <code>error</code>. You need to specify a CSS style associated with the class
				yourself. For example,
				<pre>
label.error {
  color: #f00;
}
input.error, select.error, textarea.error {
  background-color: #fee;
}
				</pre>
				<p>
				You can override the default error style class by the <code>styleClass</code> attribute:
				<pre>
&lt;o:highlight styleClass="invalid" /&gt;
				</pre>
				<p>
				You can disable the default focus on the first invalid input element setting the <code>focus</code> attribute.
				<pre>
&lt;o:highlight styleClass="invalid" focus="false" /&gt;
				</pre>
			]]>
		</description>
		<tag-name>highlight</tag-name>
		<component>
			<component-type>org.omnifaces.component.script.Highlight</component-type>
		</component>
		<attribute>
			<description>
				<![CDATA[
					The component identifier for this component. This value must be unique within the closest parent
					component that is a naming container.
				]]>
			</description>
			<name>id</name>
			<required>false</required>
			<type>java.lang.String</type>
		</attribute>
		<attribute>
			<description>
				<![CDATA[
					Flag indicating whether or not this component should be rendered (during Render Response Phase), or
					processed on any subsequent form submit. The default value for this property is true.
				]]>
			</description>
			<name>rendered</name>
			<required>false</required>
			<type>boolean</type>
		</attribute>
		<attribute>
			<description>
				<![CDATA[
					The <code>ValueExpression</code> linking this component to a property in a backing bean.
				]]>
			</description>
			<name>binding</name>
			<required>false</required>
			<type>jakarta.faces.component.UIComponent</type>
		</attribute>
		<attribute>
			<description>
				<![CDATA[
					The error style class which is to be applied on invalid inputs. Defaults to <code>error</code>.
				]]>
			</description>
			<name>styleClass</name>
			<required>false</required>
			<type>java.lang.String</type>
		</attribute>
		<attribute>
			<description>
				<![CDATA[
					Whether the first error element should gain focus. Defaults to <code>true</code>.
				]]>
			</description>
			<name>focus</name>
			<required>false</required>
			<type>boolean</type>
		</attribute>
	</tag>

	<tag>
		<description>
			<![CDATA[
				<p><strong>o:conditionalComment</strong> is an <code>UIComponent</code> which renders a conditional comment. Conditional
				comments are an IE specific feature which enables the developer to (out)comment blocks of HTML depending on whether
				the client is using IE and if so even which version. They are often seen in combination with CSS stylesheets like so:
				<pre>
&lt;!--[if lte IE 7]&gt;
  &lt;link rel="stylesheet" href="ie6-ie7.css" /&gt;
&lt;![endif]--&gt;
				</pre>
				<p>However, Facelets renders them HTML-escaped and if <code>jakarta.faces.FACELETS_SKIP_COMMENTS</code> context param is
				set to <code>true</code> then it will even not be rendered at all. You would need to workaround this with an ugly
				<code>&lt;h:outputText escape="false"&gt;</code>.
				<pre>
&lt;h:outputText value="&amp;lt;!--[if lte IE 7]&amp;gt;&amp;lt;link rel=&amp;quot;stylesheet&amp;quot; href=&amp;quot;ie6-ie7.css&amp;quot; /&amp;gt;&amp;lt;![endif]--&amp;gt;" escape="false" /&gt;
				</pre>
				<p>This component is designed to solve this problem.
				<pre>
&lt;o:conditionalComment if="lte IE 7"&gt;
  &lt;link rel="stylesheet" href="ie6-ie7.css" /&gt;
&lt;/o:conditionalComment&gt;
				</pre>
				<p>Note that you cannot use this with <code>&lt;h:outputStylesheet&gt;</code> as it would implicitly be relocated as
				direct child of <code>&lt;h:head&gt;</code>.
			]]>
		</description>
		<tag-name>conditionalComment</tag-name>
		<component>
			<component-type>org.omnifaces.component.output.ConditionalComment</component-type>
		</component>
		<attribute>
			<description>
				<![CDATA[
					The component identifier for this component. This value must be unique within the closest parent
					component that is a naming container.
				]]>
			</description>
			<name>id</name>
			<required>false</required>
			<type>java.lang.String</type>
		</attribute>
		<attribute>
			<description>
				<![CDATA[
					Flag indicating whether or not this component should be rendered (during Render Response Phase), or
					processed on any subsequent form submit. The default value for this property is true.
				]]>
			</description>
			<name>rendered</name>
			<required>false</required>
			<type>boolean</type>
		</attribute>
		<attribute>
			<description>
				<![CDATA[
					The <code>ValueExpression</code> linking this component to a property in a backing bean.
				]]>
			</description>
			<name>binding</name>
			<required>false</required>
			<type>jakarta.faces.component.UIComponent</type>
		</attribute>
		<attribute>
			<description>
				<![CDATA[
					The <code>if</code> condition of the conditional comment. This is exactly the value you would use
					in <code>&lt;!--[if ...]&gt;</code>, e.g. <code>if="lte IE 7"</code>.
				]]>
			</description>
			<name>if</name>
			<required>true</required>
			<type>java.lang.String</type>
		</attribute>
	</tag>

	<tag>
		<description>
			<![CDATA[
				<strong><code>o:validateAll</code></strong> validates validates if ALL of the given <code>UIInput</code>
				components have been filled out. The default message is
				<blockquote>{0}: Please fill out all of those fields</blockquote>
				<hr>
				<h2>General usage of all multiple field validators</h2>
				<p>
				This validator must be placed inside the same <code>UIForm</code> as the <code>UIInput</code> components
				in question. The <code>UIInput</code> components must be referenced by a space separated collection of
				their client IDs in the <code>components</code> attribute. This validator can be placed anywhere in the
				form, but keep in mind that the components will be validated in the order as they appear in the form.
				So if this validator is been placed before all of the components, then it will be executed before any of
				the component's own validators. If this validator fails, then the component's own validators will not be
				fired. If this validator is been placed after all of the components, then it will be executed after any
				of the component's own validators. If any of them fails, then this validator will not be exeucted. It
				is not recommended to put this validator somewhere in between the referenced components as the resulting
				behaviour may be confusing. Put this validator either before or after all of the components, depending
				on how you would like to prioritize the validation.
				<pre>
&lt;o:validateMultipleFields id="myId" components="foo bar baz" /&gt;
&lt;h:message for="myId" /&gt;
&lt;h:inputText id="foo" /&gt;
&lt;h:inputText id="bar" /&gt;
&lt;h:inputText id="baz" /&gt;
				</pre>
				<p>
				By default, in an invalidating case, all of the referenced components will be marked invalid and a faces message will
				be added on the client ID of this validator component. The default message can be changed by the <code>message</code>
				attribute. Any "{0}" placeholder in the message will be substituted with a comma separated string of labels of the
				referenced input components.
				<pre>
&lt;o:validateMultipleFields components="foo bar baz" message="{0} are wrong!" /&gt;
				</pre>
				<p>
				You can use <code>invalidateAll="false"</code> to mark only those components which are actually invalid as invalid.
				In case of for example "input all" or "input all or none" validation, that would be only the fields which are left
				empty.
				<pre>
&lt;o:validateMultipleFields components="foo bar baz" message="{0} are wrong!" invalidateAll="false" /&gt;
				</pre>
				<p>
				The faces message can also be shown for all of the referenced components using <code>showMessageFor="@all"</code>.
				<pre>
&lt;o:validateMultipleFields components="foo bar baz" message="This is wrong!" showMessageFor="@all" /&gt;
&lt;h:inputText id="foo" /&gt;
&lt;h:message for="foo" /&gt;
&lt;h:inputText id="bar" /&gt;
&lt;h:message for="bar" /&gt;
&lt;h:inputText id="baz" /&gt;
&lt;h:message for="baz" /&gt;
				</pre>
				<p>
				The faces message can also be shown for only the invalidated components using <code>showMessageFor="@invalid"</code>.
				<pre>
&lt;o:validateMultipleFields components="foo bar baz" message="This is wrong!" showMessageFor="@invalid" /&gt;
				</pre>
				<p>
				The faces message can also be shown as global message using <code>showMessageFor="@global"</code>.
				<pre>
&lt;o:validateMultipleFields components="foo bar baz" message="This is wrong!" showMessageFor="@global" /&gt;
				</pre>
				<p>
				The faces message can also be shown for specific components referenced by a space separated collection of their
				client IDs in <code>showMessageFor</code> attribute.
				<pre>
&lt;o:validateMultipleFields components="foo bar baz" message="This is wrong!" showMessageFor="foo baz" /&gt;
				</pre>
				<p>
				The <code>showMessageFor</code> attribute defaults to <code>@this</code>.
				<p>
				The validator can be disabled by the <code>disabled</code> attribute. It accepts a request based EL expression.
				<pre>
&lt;o:validateMultipleFields components="foo bar baz" disabled="#{param.validationDisabled}" /&gt;
				</pre>
				<p>
				There is a read-only <code>validationFailed</code> attribute which can be used to determine if the validation by
				this component has failed.
				<pre>
&lt;o:validateMultipleFields id="myId" binding="#{myId}" components="foo bar baz" /&gt;
&lt;h:panelGroup rendered="#{myId.validationFailed}"&gt;
	Validation has failed! &lt;h:message for="myId" /&gt;
&lt;/h:panelGroup&gt;
				</pre>
			]]>
		</description>
		<tag-name>validateAll</tag-name>
		<component>
			<component-type>org.omnifaces.component.validator.ValidateAll</component-type>
		</component>
		<attribute>
			<description>
				<![CDATA[
					The component identifier for this component. This value must be unique within the closest parent
					component that is a naming container.
				]]>
			</description>
			<name>id</name>
			<required>false</required>
			<type>java.lang.String</type>
		</attribute>
		<attribute>
			<description>
				<![CDATA[
					Flag indicating whether or not this component should be rendered (during Render Response Phase), or
					processed on any subsequent form submit. The default value for this property is true.
				]]>
			</description>
			<name>rendered</name>
			<required>false</required>
			<type>boolean</type>
		</attribute>
		<attribute>
			<description>
				<![CDATA[
					The <code>ValueExpression</code> linking this component to a property in a backing bean.
				]]>
			</description>
			<name>binding</name>
			<required>false</required>
			<type>jakarta.faces.component.UIComponent</type>
		</attribute>
		<attribute>
			<description>
				<![CDATA[
					The space separated collection of client IDs of UI input components to be validated.
				]]>
			</description>
			<name>components</name>
			<required>true</required>
			<type>java.lang.String</type>
		</attribute>
		<attribute>
			<description>
				<![CDATA[
					Whether to invalidate <strong>all</strong> fields or only those which are empty.
				]]>
			</description>
			<name>invalidateAll</name>
			<required>false</required>
			<type>boolean</type>
		</attribute>
		<attribute>
			<description>
				<![CDATA[
					The validator message to be shown on failure. Any "{0}" placeholder in the message will be
					substituted with a comma separated string of labels of the referenced input components.
				]]>
			</description>
			<name>message</name>
			<required>false</required>
			<type>java.lang.String</type>
		</attribute>
		<attribute>
			<description>
				<![CDATA[
					The identifier for which this validator should show the message. Defaults to "@this" which is the
					validator component itself. Other available values are "@all" which will show the message for all of
					the referenced components and "@invalid" which will show the message for only the invalidated
					components. Any other space separated value will be treated as client ID of UI input component.
				]]>
			</description>
			<name>showMessageFor</name>
			<required>false</required>
			<type>java.lang.String</type>
		</attribute>
		<attribute>
			<description>
				<![CDATA[
					Whether the validation should be disabled or not. Defaults to <code>false</code>.
				]]>
			</description>
			<name>disabled</name>
			<required>false</required>
			<type>boolean</type>
		</attribute>
	</tag>

	<tag>
		<description>
			<![CDATA[
				<strong><code>o:validateAllOrNone</code></strong> validates validates if at least ALL of the given <code>UIInput</code>
				components have been filled out or that NONE of the given <code>UIInput</code> components have been
				filled out. The default message is
				<blockquote>{0}: Please fill out all or none of those fields</blockquote>
				<p>
				For general usage instructions, refer <code>validateAll</code> tag documentation.
			]]>
		</description>
		<tag-name>validateAllOrNone</tag-name>
		<component>
			<component-type>org.omnifaces.component.validator.ValidateAllOrNone</component-type>
		</component>
		<attribute>
			<description>
				<![CDATA[
					The component identifier for this component. This value must be unique within the closest parent
					component that is a naming container.
				]]>
			</description>
			<name>id</name>
			<required>false</required>
			<type>java.lang.String</type>
		</attribute>
		<attribute>
			<description>
				<![CDATA[
					Flag indicating whether or not this component should be rendered (during Render Response Phase), or
					processed on any subsequent form submit. The default value for this property is true.
				]]>
			</description>
			<name>rendered</name>
			<required>false</required>
			<type>boolean</type>
		</attribute>
		<attribute>
			<description>
				<![CDATA[
					The <code>ValueExpression</code> linking this component to a property in a backing bean.
				]]>
			</description>
			<name>binding</name>
			<required>false</required>
			<type>jakarta.faces.component.UIComponent</type>
		</attribute>
		<attribute>
			<description>
				<![CDATA[
					The space separated collection of client IDs of UI input components to be validated.
				]]>
			</description>
			<name>components</name>
			<required>true</required>
			<type>java.lang.String</type>
		</attribute>
		<attribute>
			<description>
				<![CDATA[
					Whether to invalidate <strong>all</strong> fields or only those which are empty.
				]]>
			</description>
			<name>invalidateAll</name>
			<required>false</required>
			<type>boolean</type>
		</attribute>
		<attribute>
			<description>
				<![CDATA[
					The validator message to be shown on failure. Any "{0}" placeholder in the message will be
					substituted with a comma separated string of labels of the referenced input components.
				]]>
			</description>
			<name>message</name>
			<required>false</required>
			<type>java.lang.String</type>
		</attribute>
		<attribute>
			<description>
				<![CDATA[
					The identifier for which this validator should show the message. Defaults to "@this" which is the
					validator component itself. Other available values are "@all" which will show the message for all of
					the referenced components and "@invalid" which will show the message for only the invalidated
					components. Any other space separated value will be treated as client ID of UI input component.
				]]>
			</description>
			<name>showMessageFor</name>
			<required>false</required>
			<type>java.lang.String</type>
		</attribute>
		<attribute>
			<description>
				<![CDATA[
					Whether the validation should be disabled or not. Defaults to <code>false</code>.
				]]>
			</description>
			<name>disabled</name>
			<required>false</required>
			<type>boolean</type>
		</attribute>
	</tag>

	<tag>
		<description>
			<![CDATA[
				<strong><code>o:validateOneOrMore</code></strong> validates if at least ONE of the given <code>UIInput</code>
				components has been filled out. The default message is
				<blockquote>{0}: Please fill out at least one of those fields</blockquote>
				<p>
				For general usage instructions, refer <code>validateAll</code> tag documentation.
				The <code>invalidateAll</code> attribute has no effect on this component and is therefore not listed.
			]]>
		</description>
		<tag-name>validateOneOrMore</tag-name>
		<component>
			<component-type>org.omnifaces.component.validator.ValidateOneOrMore</component-type>
		</component>
		<attribute>
			<description>
				<![CDATA[
					The component identifier for this component. This value must be unique within the closest parent
					component that is a naming container.
				]]>
			</description>
			<name>id</name>
			<required>false</required>
			<type>java.lang.String</type>
		</attribute>
		<attribute>
			<description>
				<![CDATA[
					Flag indicating whether or not this component should be rendered (during Render Response Phase), or
					processed on any subsequent form submit. The default value for this property is true.
				]]>
			</description>
			<name>rendered</name>
			<required>false</required>
			<type>boolean</type>
		</attribute>
		<attribute>
			<description>
				<![CDATA[
					The <code>ValueExpression</code> linking this component to a property in a backing bean.
				]]>
			</description>
			<name>binding</name>
			<required>false</required>
			<type>jakarta.faces.component.UIComponent</type>
		</attribute>
		<attribute>
			<description>
				<![CDATA[
					The space separated collection of client IDs of UI input components to be validated.
				]]>
			</description>
			<name>components</name>
			<required>true</required>
			<type>java.lang.String</type>
		</attribute>
		<attribute>
			<description>
				<![CDATA[
					The validator message to be shown on failure. Any "{0}" placeholder in the message will be
					substituted with a comma separated string of labels of the referenced input components.
				]]>
			</description>
			<name>message</name>
			<required>false</required>
			<type>java.lang.String</type>
		</attribute>
		<attribute>
			<description>
				<![CDATA[
					The identifier for which this validator should show the message. Defaults to "@this" which is the
					validator component itself. Other available values are "@all" which will show the message for all of
					the referenced components and "@invalid" which will show the message for only the invalidated
					components. Any other space separated value will be treated as client ID of UI input component.
				]]>
			</description>
			<name>showMessageFor</name>
			<required>false</required>
			<type>java.lang.String</type>
		</attribute>
		<attribute>
			<description>
				<![CDATA[
					Whether the validation should be disabled or not. Defaults to <code>false</code>.
				]]>
			</description>
			<name>disabled</name>
			<required>false</required>
			<type>boolean</type>
		</attribute>
	</tag>

	<tag>
		<description>
			<![CDATA[
				<strong><code>o:validateOne</code></strong> validates if ONLY ONE of the given <code>UIInput</code>
				components has been filled out. The default message is
				<blockquote>{0}: Please fill out only one of those fields</blockquote>
				<p>
				For general usage instructions, refer <code>validateAll</code> tag documentation.
				The <code>invalidateAll</code> attribute has no effect on this component and is therefore not listed.
			]]>
		</description>
		<tag-name>validateOne</tag-name>
		<component>
			<component-type>org.omnifaces.component.validator.ValidateOne</component-type>
		</component>
		<attribute>
			<description>
				<![CDATA[
					The component identifier for this component. This value must be unique within the closest parent
					component that is a naming container.
				]]>
			</description>
			<name>id</name>
			<required>false</required>
			<type>java.lang.String</type>
		</attribute>
		<attribute>
			<description>
				<![CDATA[
					Flag indicating whether or not this component should be rendered (during Render Response Phase), or
					processed on any subsequent form submit. The default value for this property is true.
				]]>
			</description>
			<name>rendered</name>
			<required>false</required>
			<type>boolean</type>
		</attribute>
		<attribute>
			<description>
				<![CDATA[
					The <code>ValueExpression</code> linking this component to a property in a backing bean.
				]]>
			</description>
			<name>binding</name>
			<required>false</required>
			<type>jakarta.faces.component.UIComponent</type>
		</attribute>
		<attribute>
			<description>
				<![CDATA[
					The space separated collection of client IDs of UI input components to be validated.
				]]>
			</description>
			<name>components</name>
			<required>true</required>
			<type>java.lang.String</type>
		</attribute>
		<attribute>
			<description>
				<![CDATA[
					The validator message to be shown on failure. Any "{0}" placeholder in the message will be
					substituted with a comma separated string of labels of the referenced input components.
				]]>
			</description>
			<name>message</name>
			<required>false</required>
			<type>java.lang.String</type>
		</attribute>
		<attribute>
			<description>
				<![CDATA[
					The identifier for which this validator should show the message. Defaults to "@this" which is the
					validator component itself. Other available values are "@all" which will show the message for all of
					the referenced components and "@invalid" which will show the message for only the invalidated
					components. Any other space separated value will be treated as client ID of UI input component.
				]]>
			</description>
			<name>showMessageFor</name>
			<required>false</required>
			<type>java.lang.String</type>
		</attribute>
		<attribute>
			<description>
				<![CDATA[
					Whether the validation should be disabled or not. Defaults to <code>false</code>.
				]]>
			</description>
			<name>disabled</name>
			<required>false</required>
			<type>boolean</type>
		</attribute>
	</tag>

	<tag>
		<description>
			<![CDATA[
				<strong><code>o:validateOneOrNone</code></strong> validates if ONLY ONE of the given <code>UIInput</code> components has been filled
				out or that NONE of the given <code>UIInput</code> components have been filled out. The default message is
				<blockquote>{0}: Please fill out only one or none of those fields</blockquote>
				<p>
				For general usage instructions, refer <code>validateAll</code> tag documentation.
				The <code>invalidateAll</code> attribute has no effect on this component and is therefore not listed.
			]]>
		</description>
		<tag-name>validateOneOrNone</tag-name>
		<component>
			<component-type>org.omnifaces.component.validator.ValidateOneOrNone</component-type>
		</component>
		<attribute>
			<description>
				<![CDATA[
					The component identifier for this component. This value must be unique within the closest parent
					component that is a naming container.
				]]>
			</description>
			<name>id</name>
			<required>false</required>
			<type>java.lang.String</type>
		</attribute>
		<attribute>
			<description>
				<![CDATA[
					Flag indicating whether or not this component should be rendered (during Render Response Phase), or
					processed on any subsequent form submit. The default value for this property is true.
				]]>
			</description>
			<name>rendered</name>
			<required>false</required>
			<type>boolean</type>
		</attribute>
		<attribute>
			<description>
				<![CDATA[
					The <code>ValueExpression</code> linking this component to a property in a backing bean.
				]]>
			</description>
			<name>binding</name>
			<required>false</required>
			<type>jakarta.faces.component.UIComponent</type>
		</attribute>
		<attribute>
			<description>
				<![CDATA[
					The space separated collection of client IDs of UI input components to be validated.
				]]>
			</description>
			<name>components</name>
			<required>true</required>
			<type>java.lang.String</type>
		</attribute>
		<attribute>
			<description>
				<![CDATA[
					The validator message to be shown on failure. Any "{0}" placeholder in the message will be
					substituted with a comma separated string of labels of the referenced input components.
				]]>
			</description>
			<name>message</name>
			<required>false</required>
			<type>java.lang.String</type>
		</attribute>
		<attribute>
			<description>
				<![CDATA[
					The identifier for which this validator should show the message. Defaults to "@this" which is the
					validator component itself. Other available values are "@all" which will show the message for all of
					the referenced components and "@invalid" which will show the message for only the invalidated
					components. Any other space separated value will be treated as client ID of UI input component.
				]]>
			</description>
			<name>showMessageFor</name>
			<required>false</required>
			<type>java.lang.String</type>
		</attribute>
		<attribute>
			<description>
				<![CDATA[
					Whether the validation should be disabled or not. Defaults to <code>false</code>.
				]]>
			</description>
			<name>disabled</name>
			<required>false</required>
			<type>boolean</type>
		</attribute>
	</tag>

	<tag>
		<description>
			<![CDATA[
				<strong><code>o:validateEqual</code></strong> validates if ALL of the given <code>UIInput</code> components have the
				same value. The default message is
				<blockquote>{0}: Please fill out the same value for all of those fields</blockquote>
				<p>
				For general usage instructions, refer <code>validateAll</code> tag documentation.
				The <code>invalidateAll</code> attribute has no effect on this component and is therefore not listed.
			]]>
		</description>
		<tag-name>validateEqual</tag-name>
		<component>
			<component-type>org.omnifaces.component.validator.ValidateEqual</component-type>
		</component>
		<attribute>
			<description>
				<![CDATA[
					The component identifier for this component. This value must be unique within the closest parent
					component that is a naming container.
				]]>
			</description>
			<name>id</name>
			<required>false</required>
			<type>java.lang.String</type>
		</attribute>
		<attribute>
			<description>
				<![CDATA[
					Flag indicating whether or not this component should be rendered (during Render Response Phase), or
					processed on any subsequent form submit. The default value for this property is true.
				]]>
			</description>
			<name>rendered</name>
			<required>false</required>
			<type>boolean</type>
		</attribute>
		<attribute>
			<description>
				<![CDATA[
					The <code>ValueExpression</code> linking this component to a property in a backing bean.
				]]>
			</description>
			<name>binding</name>
			<required>false</required>
			<type>jakarta.faces.component.UIComponent</type>
		</attribute>
		<attribute>
			<description>
				<![CDATA[
					The space separated collection of client IDs of UI input components to be validated.
				]]>
			</description>
			<name>components</name>
			<required>true</required>
			<type>java.lang.String</type>
		</attribute>
		<attribute>
			<description>
				<![CDATA[
					The validator message to be shown on failure. Any "{0}" placeholder in the message will be
					substituted with a comma separated string of labels of the referenced input components.
				]]>
			</description>
			<name>message</name>
			<required>false</required>
			<type>java.lang.String</type>
		</attribute>
		<attribute>
			<description>
				<![CDATA[
					The identifier for which this validator should show the message. Defaults to "@this" which is the
					validator component itself. Other available values are "@all" which will show the message for all of
					the referenced components and "@invalid" which will show the message for only the invalidated
					components. Any other space separated value will be treated as client ID of UI input component.
				]]>
			</description>
			<name>showMessageFor</name>
			<required>false</required>
			<type>java.lang.String</type>
		</attribute>
		<attribute>
			<description>
				<![CDATA[
					Whether the validation should be disabled or not. Defaults to <code>false</code>.
				]]>
			</description>
			<name>disabled</name>
			<required>false</required>
			<type>boolean</type>
		</attribute>
	</tag>

	<tag>
		<description>
			<![CDATA[
				<strong><code>o:validateUnique</code></strong> validates if ALL of the given <code>UIInput</code> components have an
				unique value. The default message is
				<blockquote>{0}: Please fill out an unique value for all of those fields</blockquote>
				<p>
				For general usage instructions, refer <code>validateAll</code> tag documentation.
				The <code>invalidateAll</code> attribute has no effect on this component and is therefore not listed.
			]]>
		</description>
		<tag-name>validateUnique</tag-name>
		<component>
			<component-type>org.omnifaces.component.validator.ValidateUnique</component-type>
		</component>
		<attribute>
			<description>
				<![CDATA[
					The component identifier for this component. This value must be unique within the closest parent
					component that is a naming container.
				]]>
			</description>
			<name>id</name>
			<required>false</required>
			<type>java.lang.String</type>
		</attribute>
		<attribute>
			<description>
				<![CDATA[
					Flag indicating whether or not this component should be rendered (during Render Response Phase), or
					processed on any subsequent form submit. The default value for this property is true.
				]]>
			</description>
			<name>rendered</name>
			<required>false</required>
			<type>boolean</type>
		</attribute>
		<attribute>
			<description>
				<![CDATA[
					The <code>ValueExpression</code> linking this component to a property in a backing bean.
				]]>
			</description>
			<name>binding</name>
			<required>false</required>
			<type>jakarta.faces.component.UIComponent</type>
		</attribute>
		<attribute>
			<description>
				<![CDATA[
					The space separated collection of client IDs of UI input components to be validated.
				]]>
			</description>
			<name>components</name>
			<required>true</required>
			<type>java.lang.String</type>
		</attribute>
		<attribute>
			<description>
				<![CDATA[
					The validator message to be shown on failure. Any "{0}" placeholder in the message will be
					substituted with a comma separated string of labels of the referenced input components.
				]]>
			</description>
			<name>message</name>
			<required>false</required>
			<type>java.lang.String</type>
		</attribute>
		<attribute>
			<description>
				<![CDATA[
					The identifier for which this validator should show the message. Defaults to "@this" which is the
					validator component itself. Other available values are "@all" which will show the message for all of
					the referenced components and "@invalid" which will show the message for only the invalidated
					components. Any other space separated value will be treated as client ID of UI input component.
				]]>
			</description>
			<name>showMessageFor</name>
			<required>false</required>
			<type>java.lang.String</type>
		</attribute>
		<attribute>
			<description>
				<![CDATA[
					Whether the validation should be disabled or not. Defaults to <code>false</code>.
				]]>
			</description>
			<name>disabled</name>
			<required>false</required>
			<type>boolean</type>
		</attribute>
	</tag>

	<tag>
		<description>
			<![CDATA[
				<strong>ValidateOrder</strong> validates if the values of the given <code>UIInput</code> components as specified in
				the <code>components</code> attribute are in the order as specified by the <code>type</code> attribute which accepts
				the following values:
				<ul>
				<li><code>lt</code> (default): from least to greatest, without duplicates.</li>
				<li><code>lte</code>: from least to greatest, allowing duplicates (equal values next to each other).</li>
				<li><code>gt</code>: from greatest to least, without duplicates.</li>
				<li><code>gte</code>: from greatest to least, allowing duplicates (equal values next to each other).</li>
				</ul>
				The default message is
				<blockquote>{0}: Please fill out the values of all those fields in order</blockquote>
				<p>
				For general usage instructions, refer <code>validateAll</code> tag documentation.
				The <code>invalidateAll</code> attribute has no effect on this component and is therefore not listed.
				<p>
				This validator has the additional requirement that the to-be-validated values must implement <code>Comparable</code>.
				This validator throws an <code>IllegalArgumentException</code> when one or more of the values do not implement it.
			]]>
		</description>
		<tag-name>validateOrder</tag-name>
		<component>
			<component-type>org.omnifaces.component.validator.ValidateOrder</component-type>
		</component>
		<attribute>
			<description>
				<![CDATA[
					The component identifier for this component. This value must be unique within the closest parent
					component that is a naming container.
				]]>
			</description>
			<name>id</name>
			<required>false</required>
			<type>java.lang.String</type>
		</attribute>
		<attribute>
			<description>
				<![CDATA[
					Flag indicating whether or not this component should be rendered (during Render Response Phase), or
					processed on any subsequent form submit. The default value for this property is true.
				]]>
			</description>
			<name>rendered</name>
			<required>false</required>
			<type>boolean</type>
		</attribute>
		<attribute>
			<description>
				<![CDATA[
					The <code>ValueExpression</code> linking this component to a property in a backing bean.
				]]>
			</description>
			<name>binding</name>
			<required>false</required>
			<type>jakarta.faces.component.UIComponent</type>
		</attribute>
		<attribute>
			<description>
				<![CDATA[
					The ordering type, available values are "lt", "lte", "gt" and "gte", defaults to "lt".
				]]>
			</description>
			<name>type</name>
			<required>false</required>
			<type>java.lang.String</type>
		</attribute>
		<attribute>
			<description>
				<![CDATA[
					The space separated collection of client IDs of UI input components to be validated.
				]]>
			</description>
			<name>components</name>
			<required>true</required>
			<type>java.lang.String</type>
		</attribute>
		<attribute>
			<description>
				<![CDATA[
					The validator message to be shown on failure. Any "{0}" placeholder in the message will be
					substituted with a comma separated string of labels of the referenced input components.
				]]>
			</description>
			<name>message</name>
			<required>false</required>
			<type>java.lang.String</type>
		</attribute>
		<attribute>
			<description>
				<![CDATA[
					The identifier for which this validator should show the message. Defaults to "@this" which is the
					validator component itself. Other available values are "@all" which will show the message for all of
					the referenced components and "@invalid" which will show the message for only the invalidated
					components. Any other space separated value will be treated as client ID of UI input component.
				]]>
			</description>
			<name>showMessageFor</name>
			<required>false</required>
			<type>java.lang.String</type>
		</attribute>
		<attribute>
			<description>
				<![CDATA[
					Whether the validation should be disabled or not. Defaults to <code>false</code>.
				]]>
			</description>
			<name>disabled</name>
			<required>false</required>
			<type>boolean</type>
		</attribute>
	</tag>

	<tag>
		<description>
			<![CDATA[
				<strong>ValidateMultiple</strong> allows the developer to validate multiple fields by a custom validator method:
				<pre>
&lt;o:validateMultiple id="myId" components="foo bar baz" validator="#{bean.validateValues}" /&gt;
&lt;h:message for="myId" /&gt;
&lt;h:inputText id="foo" /&gt;
&lt;h:inputText id="bar" /&gt;
&lt;h:inputText id="baz" /&gt;
				</pre>
				<pre>
public boolean validateValues(FacesContext context, List&lt;UIInput&gt; components, List&lt;Object&gt; values) {
	// ...
}
				</pre>
				<p>Or by a managed bean instance which implements the <code>MultiFieldValidator</code> interface:
				<pre>
&lt;o:validateMultiple id="myId" components="foo bar baz" validator="#{validateValuesBean}" /&gt;
&lt;h:message for="myId" /&gt;
&lt;h:inputText id="foo" /&gt;
&lt;h:inputText id="bar" /&gt;
&lt;h:inputText id="baz" /&gt;
				</pre>
				<pre>
@ManagedBean
@RequestScoped
public class ValidateValuesBean implements MultiFieldValidator {
	@Override
	boolean validateValues(FacesContext context, List&lt;UIInput&gt; components, List&lt;Object&gt; values) {
		// ...
	}
}
				</pre>
			]]>
		</description>
		<tag-name>validateMultiple</tag-name>
		<component>
			<component-type>org.omnifaces.component.validator.ValidateMultiple</component-type>
			<handler-class>org.omnifaces.component.validator.ValidateMultipleHandler</handler-class>
		</component>
		<attribute>
			<description>
				<![CDATA[
					The component identifier for this component. This value must be unique within the closest parent
					component that is a naming container.
				]]>
			</description>
			<name>id</name>
			<required>false</required>
			<type>java.lang.String</type>
		</attribute>
		<attribute>
			<description>
				<![CDATA[
					Flag indicating whether or not this component should be rendered (during Render Response Phase), or
					processed on any subsequent form submit. The default value for this property is true.
				]]>
			</description>
			<name>rendered</name>
			<required>false</required>
			<type>boolean</type>
		</attribute>
		<attribute>
			<description>
				<![CDATA[
					The <code>ValueExpression</code> linking this component to a property in a backing bean.
				]]>
			</description>
			<name>binding</name>
			<required>false</required>
			<type>jakarta.faces.component.UIComponent</type>
		</attribute>
		<attribute>
			<description>
				<![CDATA[
					The space separated collection of client IDs of UI input components to be validated.
				]]>
			</description>
			<name>components</name>
			<required>true</required>
			<type>java.lang.String</type>
		</attribute>
		<attribute>
			<description>
				<![CDATA[
					This attribute can take either a <code>ValueExpression</code> representing an implementation of the
					<code>MultiFieldValidator</code> instance, or a <code>MethodExpression</code> representing a validator
					method with the following signature: 
					<code>boolean validate(FacesContext context, List&lt;UIInput&gt; components, List&lt;Object&gt; values)</code>
					that will be called during Process Validations phase to perform correctness checks on the value of
					this component.
				]]>
			</description>
			<name>validator</name>
			<required>true</required>
			<type>java.lang.Object</type>
		</attribute>
		<attribute>
			<description>
				<![CDATA[
					The validator message to be shown on failure. Any "{0}" placeholder in the message will be
					substituted with a comma separated string of labels of the referenced input components.
				]]>
			</description>
			<name>message</name>
			<required>false</required>
			<type>java.lang.String</type>
		</attribute>
		<attribute>
			<description>
				<![CDATA[
					The identifier for which this validator should show the message. Defaults to "@this" which is the
					validator component itself. Other available values are "@all" which will show the message for all of
					the referenced components and "@invalid" which will show the message for only the invalidated
					components. Any other space separated value will be treated as client ID of UI input component.
				]]>
			</description>
			<name>showMessageFor</name>
			<required>false</required>
			<type>java.lang.String</type>
		</attribute>
		<attribute>
			<description>
				<![CDATA[
					Whether the validation should be disabled or not. Defaults to <code>false</code>.
				]]>
			</description>
			<name>disabled</name>
			<required>false</required>
			<type>boolean</type>
		</attribute>
	</tag>

	<tag>
		<description>
			<![CDATA[
				The <code>&lt;o:validator&gt;</code> basically extends the <code>&lt;f:validator&gt;</code> tag family with the
				possibility to evaluate the value expression in all attributes on a per request basis instead of on a per view
				build time basis. This allows the developer to change the attributes on a per request basis, such as the
				<code>disabled</code> attribute.
				<pre>
&lt;o:validator validatorId="someValidatorId" disabled="#{param.disableValidation}" /&gt;
				</pre>
				<p>Note that not all available attributes are listed. This depends on the validator you're specifying.
				When you specify for example the standard <code>&lt;f:validateLongRange&gt;</code> by
				<code>validatorId="jakarta.faces.LongRange"</code>, then you'll be able to use all its attributes such as
				<code>minimum</code> and <code>maximum</code> as per its documentation, but then with the possibility to supply
				request based value expressions.
				<pre>
&lt;o:validator validatorId="jakarta.faces.LongRange" minimum="#{item.minimum}" maximum="#{item.maximum}" /&gt;
				</pre>
			]]>
		</description>
		<tag-name>validator</tag-name>
		<validator>
			<validator-id>omnifaces.Validator</validator-id>
			<handler-class>org.omnifaces.taghandler.Validator</handler-class>
		</validator>
		<attribute>
			<description>
				<![CDATA[
					A ValueExpression that evaluates to an object that implements the jakarta.faces.validator.Validator
					interface.
				]]>
			</description>
			<name>binding</name>
			<required>false</required>
			<type>jakarta.faces.validator.Validator</type>
		</attribute>
		<attribute>
			<description>
				<![CDATA[
					Validator identifier of the <code>Validator</code> to be created and registered.
				]]>
			</description>
			<name>validatorId</name>
			<required>false</required>
			<type>java.lang.String</type>
		</attribute>
		<attribute>
			<description>
				<![CDATA[
					If present, this attribute refers to the value of one of the exposed attached objects within the
					composite component inside of which this tag is nested.
				]]>
			</description>
			<name>for</name>
			<required>false</required>
			<type>java.lang.String</type>
		</attribute>
		<attribute>
			<description>
				<![CDATA[
					The validator message to be shown on failure. Any "{0}" placeholder in the message will be
					substituted with the label of the referenced input component. Note that this attribute is ignored 
					when the parent component has already <code>validatorMessage</code> specified.
				]]>
			</description>
			<name>message</name>
			<required>false</required>
			<type>java.lang.String</type>
		</attribute>
		<attribute>
			<description>
				<![CDATA[
					A boolean value enabling request based determination of whether or not this validator is enabled on
					the enclosing component.
				]]>
			</description>
			<name>disabled</name>
			<required>false</required>
			<type>boolean</type>
		</attribute>
	</tag>

	<tag>
		<description>
			<![CDATA[
				The <code>&lt;o:converter&gt;</code> basically extends the <code>&lt;f:converter&gt;</code> tag family with the
				possibility to evaluate the value expression in all attributes on a per request basis instead of on a per view
				build time basis. This allows the developer to change the attributes on a per request basis.
				<p>
				When you specify for example the standard <code>&lt;f:convertDateTime&gt;</code> by
				<code>converterId="jakarta.faces.DateTime"</code>, then you'll be able to use all its attribuces such as
				<code>pattern</code> and <code>locale</code> as per its documentation, but then with the possibility to supply
				request based value expressions.
				<pre>
&lt;o:converter converterId="jakarta.faces.DateTime" pattern="#{item.pattern}" locale="#{item.locale}" /&gt;
				</pre>
			]]>
		</description>
		<tag-name>converter</tag-name>
		<converter>
			<converter-id>omnifaces.Converter</converter-id>
			<handler-class>org.omnifaces.taghandler.Converter</handler-class>
		</converter>
		<attribute>
			<description>
				<![CDATA[
					A ValueExpression that evaluates to an object that implements the jakarta.faces.convert.Converter
					interface.
				]]>
			</description>
			<name>binding</name>
			<required>false</required>
			<type>jakarta.faces.convert.Converter</type>
		</attribute>
		<attribute>
			<description>
				<![CDATA[
					Converter identifier of the <code>Converter</code> to be created and registered.
				]]>
			</description>
			<name>converterId</name>
			<required>false</required>
			<type>java.lang.String</type>
		</attribute>
		<attribute>
			<description>
				<![CDATA[
					If present, this attribute refers to the value of one of the exposed attached objects within the
					composite component inside of which this tag is nested.
				]]>
			</description>
			<name>for</name>
			<required>false</required>
			<type>java.lang.String</type>
		</attribute>
	</tag>

	<tag>
		<description>
			<![CDATA[
				The <code>&lt;o:inputFile&gt;</code> is a component that extends the standard <code>&lt;h:inputFile&gt;</code> and
				adds support for <code>multiple</code>, <code>directory</code>, <code>accept</code> and <code>maxsize</code>
				attributes, along with built-in server side validation on <code>accept</code> and <code>maxsize</code> attributes.
				Additionally, it makes sure that the value of HTML file input element is never rendered. The standard
				<code>&lt;h:inputFile&gt;</code> renders <code>Part#toString()</code> to it which is unnecessary.
			]]>
		</description>
		<tag-name>inputFile</tag-name>
		<component>
			<component-type>org.omnifaces.component.input.InputFile</component-type>
		</component>
		<attribute>
			<description>
				<![CDATA[
					The component identifier for this component. This value must be unique within the closest parent
					component that is a naming container.
				]]>
			</description>
			<name>id</name>
			<required>false</required>
			<type>java.lang.String</type>
		</attribute>
		<attribute>
			<description>
				<![CDATA[
					Flag indicating whether or not this component should be rendered (during Render Response Phase), or
					processed on any subsequent form submit. The default value for this property is true.
				]]>
			</description>
			<name>rendered</name>
			<required>false</required>
			<type>boolean</type>
		</attribute>
		<attribute>
			<description>
				<![CDATA[
					The <code>ValueExpression</code> linking this component to a property in a backing bean.
				]]>
			</description>
			<name>binding</name>
			<required>false</required>
			<type>jakarta.faces.component.UIComponent</type>
		</attribute>
		<attribute>
			<description>
				<![CDATA[
					The <code>ValueExpression</code> to store the uploaded file(s) in. 
					For single file selection, it must refer a <code>jakarta.servlet.http.Part</code> property. 
					For multiple file selection, it must a <code>java.util.List&lt;Part&gt;</code> property.
				]]>
			</description>
			<name>value</name>
			<required>false</required>
			<type>java.lang.Object</type>
		</attribute>
		<attribute>
			<description>
				<![CDATA[
					Whether or not to allow multiple file selection.
					Defaults to <code>false</code>.
				]]>
			</description>
			<name>multiple</name>
			<required>false</required>
			<type>boolean</type>
		</attribute>
		<attribute>
			<description>
				<![CDATA[
					Whether or not to enable directory selection.
					Defaults to <code>false</code>.
				]]>
			</description>
			<name>directory</name>
			<required>false</required>
			<type>boolean</type>
		</attribute>
		<attribute>
			<description>
				<![CDATA[
					Comma separated string of mime types of files to filter in client side file browse dialog.
					This will also be validated in server side.
				]]>
			</description>
			<name>accept</name>
			<required>false</required>
			<type>java.lang.String</type>
		</attribute>
		<attribute>
			<description>
				<![CDATA[
					Validation message to be displayed when the condition in <code>accept</code> attribute is violated.
				]]>
			</description>
			<name>acceptMessage</name>
			<required>false</required>
			<type>java.lang.String</type>
		</attribute>
		<attribute>
			<description>
				<![CDATA[
					Maximum size in bytes for each selected file.
					This will be validated in both client and server side.
					The client side validation requires a message(s) component with an ID.
				]]>
			</description>
			<name>maxsize</name>
			<required>false</required>
			<type>java.lang.Long</type>
		</attribute>
		<attribute>
			<description>
				<![CDATA[
					Validation message to be displayed when the condition in <code>maxsize</code> attribute is violated.
				]]>
			</description>
			<name>maxsizeMessage</name>
			<required>false</required>
			<type>java.lang.String</type>
		</attribute>
		<attribute>
			<description>
				<![CDATA[Converter instance	registered with	this component.]]>
			</description>
			<name>converter</name>
			<required>false</required>
			<type>jakarta.faces.convert.Converter</type>
		</attribute>
		<attribute>
			<description>
				<![CDATA[A ValueExpression enabled attribute that, if present, will	be
				used as	the	text of	the	converter message, replacing any message
				that comes from	the	converter.]]>
			</description>
			<name>converterMessage</name>
			<required>false</required>
			<type>java.lang.String</type>
		</attribute>
		<attribute>
			<description>
				<![CDATA[Flag indicating that this component's value must be
				converted and validated	immediately	(that is, during
				Apply Request Values phase), rather	than waiting
				until Process Validations phase.]]>
			</description>
			<name>immediate</name>
			<required>false</required>
			<type>java.lang.Boolean</type>
		</attribute>
		<attribute>
			<description>
				<![CDATA[Flag indicating that the user is required to provide a	submitted
				value for this input component.]]>
			</description>
			<name>required</name>
			<required>false</required>
			<type>java.lang.Boolean</type>
		</attribute>
		<attribute>
			<description>
				<![CDATA[A ValueExpression enabled attribute that, if present, will	be
				used as	the	text of	the	validation message for the "required"
				facility, if the "required"	facility is	used.]]>
			</description>
			<name>requiredMessage</name>
			<required>false</required>
			<type>java.lang.String</type>
		</attribute>
		<attribute>
			<description>
				<![CDATA[MethodExpression representing a validator method that will	be called
				during Process Validations to perform correctness checks on	the
				value of this component.  The expression must evaluate to a	public
				method that	takes FacesContext,	UIComponent, and Object	parameters,
				with a return type of void.]]>
			</description>
			<name>validator</name>
			<required>false</required>
			<type>java.lang.String</type>
		</attribute>
		<attribute>
			<description>
				<![CDATA[
				
				MethodExpression representing a	value change listener method
				that will be notified when a new value has been	set	for	this
				input component.  The expression must evaluate to a	public
				method that	takes a	<code>ValueChangeEvent</code> parameter,
				with a return type of void,	<span class="changed_added_2_0">or
				to a public	method that	takes no arguments with	a return type
				of void.  In the latter	case, the method has no	way	of easily
				knowing	what the new value is, but this	can	be useful in cases
				where a	notification is	needed that	"this value
				changed".</span>
				
				]]>
			</description>
			<name>valueChangeListener</name>
			<required>false</required>
			<type>java.lang.String</type>
		</attribute>
		<attribute>
			<description>
				<![CDATA[Direction indication for text that	does not inherit directionality.
				Valid values are "LTR" (left-to-right) and "RTL" (right-to-left).
				These attributes are case sensitive	when rendering to XHTML, so
				care must be taken to have the correct case.]]>
			</description>
			<name>dir</name>
			<required>false</required>
			<type>java.lang.String</type>
		</attribute>
		<attribute>
			<description>
				<![CDATA[Flag indicating that this element must	never receive focus	or
				be included	in a subsequent	submit.	 A value of	false causes
				no attribute to	be rendered, while a value of true causes the
				attribute to be	rendered as	disabled="disabled".]]>
			</description>
			<name>disabled</name>
			<required>false</required>
			<type>java.lang.Boolean</type>
		</attribute>
		<attribute>
			<description>
				<![CDATA[A localized user presentable name for this	component.]]>
			</description>
			<name>label</name>
			<required>false</required>
			<type>java.lang.String</type>
		</attribute>
		<attribute>
			<description>
				<![CDATA[Code describing the language used in the generated	markup
				for	this component.]]>
			</description>
			<name>lang</name>
			<required>false</required>
			<type>java.lang.String</type>
		</attribute>
		<attribute>
			<description>
				<![CDATA[Javascript	code executed when this	element	loses focus.]]>
			</description>
			<name>onblur</name>
			<required>false</required>
			<type>java.lang.String</type>
		</attribute>
		<attribute>
			<description>
				<![CDATA[Javascript	code executed when this	element	loses focus
				and	its	value has been modified	since gaining focus.]]>
			</description>
			<name>onchange</name>
			<required>false</required>
			<type>java.lang.String</type>
		</attribute>
		<attribute>
			<description>
				<![CDATA[Javascript	code executed when a pointer button	is
				clicked	over this element.]]>
			</description>
			<name>onclick</name>
			<required>false</required>
			<type>java.lang.String</type>
		</attribute>
		<attribute>
			<description>
				<![CDATA[Javascript	code executed when a pointer button	is
				double clicked over	this element.]]>
			</description>
			<name>ondblclick</name>
			<required>false</required>
			<type>java.lang.String</type>
		</attribute>
		<attribute>
			<description>
				<![CDATA[Javascript	code executed when this	element	receives focus.]]>
			</description>
			<name>onfocus</name>
			<required>false</required>
			<type>java.lang.String</type>
		</attribute>
		<attribute>
			<description>
				<![CDATA[Javascript	code executed when a key is
				pressed	down over this element.]]>
			</description>
			<name>onkeydown</name>
			<required>false</required>
			<type>java.lang.String</type>
		</attribute>
		<attribute>
			<description>
				<![CDATA[Javascript	code executed when a key is
				pressed	and	released over this element.]]>
			</description>
			<name>onkeypress</name>
			<required>false</required>
			<type>java.lang.String</type>
		</attribute>
		<attribute>
			<description>
				<![CDATA[Javascript	code executed when a key is
				released over this element.]]>
			</description>
			<name>onkeyup</name>
			<required>false</required>
			<type>java.lang.String</type>
		</attribute>
		<attribute>
			<description>
				<![CDATA[Javascript	code executed when a pointer button	is
				pressed	down over this element.]]>
			</description>
			<name>onmousedown</name>
			<required>false</required>
			<type>java.lang.String</type>
		</attribute>
		<attribute>
			<description>
				<![CDATA[Javascript	code executed when a pointer button	is
				moved within this element.]]>
			</description>
			<name>onmousemove</name>
			<required>false</required>
			<type>java.lang.String</type>
		</attribute>
		<attribute>
			<description>
				<![CDATA[Javascript	code executed when a pointer button	is
				moved away from	this element.]]>
			</description>
			<name>onmouseout</name>
			<required>false</required>
			<type>java.lang.String</type>
		</attribute>
		<attribute>
			<description>
				<![CDATA[Javascript	code executed when a pointer button	is
				moved onto this	element.]]>
			</description>
			<name>onmouseover</name>
			<required>false</required>
			<type>java.lang.String</type>
		</attribute>
		<attribute>
			<description>
				<![CDATA[Javascript	code executed when a pointer button	is
				released over this element.]]>
			</description>
			<name>onmouseup</name>
			<required>false</required>
			<type>java.lang.String</type>
		</attribute>
		<attribute>
			<description>
				<![CDATA[Javascript	code executed when text	within this
				element	is selected	by the user.]]>
			</description>
			<name>onselect</name>
			<required>false</required>
			<type>java.lang.String</type>
		</attribute>
		<attribute>
			<description>
				<![CDATA[Flag indicating that this component will prohibit changes by
				the	user.  The element may receive focus unless	it has also
				been disabled.	A value	of false causes
				no attribute to	be rendered, while a value of true causes the
				attribute to be	rendered as	readonly="readonly".]]>
			</description>
			<name>readonly</name>
			<required>false</required>
			<type>java.lang.Boolean</type>
		</attribute>
		<attribute>
			<description>
				<![CDATA[Per the WAI-ARIA spec	and	its
				relationship to	HTML5 (Section title ARIA Role Attriubute),
				every HTML element may have	a "role" attribute whose value
				must be	passed through unmodified on the element on	which it
				is declared	in the final rendered markup.  The attribute, if
				specified, must	have a value that is a string literal that is,
				or an EL Expression	that evaluates to, a set of
				space-separated	tokens representing	the	various	WAI-ARIA roles
				that the element belongs to.
				
				It	is the page	author's
				responsibility to ensure that the user agent is	capable	of
				correctly interpreting the value of	this attribute.]]>
			</description>
			<name>role</name>
			<required>false</required>
			<type>java.lang.String</type>
		</attribute>
		<attribute>
			<description>
				<![CDATA[The number	of characters used to determine
				the	width of this field.]]>
			</description>
			<name>size</name>
			<required>false</required>
			<type>int</type>
		</attribute>
		<attribute>
			<description>
				<![CDATA[CSS style(s) to be	applied	when this component	is rendered.]]>
			</description>
			<name>style</name>
			<required>false</required>
			<type>java.lang.String</type>
		</attribute>
		<attribute>
			<description>
				<![CDATA[Space-separated list of CSS style class(es) to	be applied when
				this element is	rendered.  This	value must be passed through
				as the "class" attribute on	generated markup.]]>
			</description>
			<name>styleClass</name>
			<required>false</required>
			<type>java.lang.String</type>
		</attribute>
		<attribute>
			<description>
				<![CDATA[Position of this element in the tabbing order
				for	the	current	document.  This	value must be
				an integer between 0 and 32767.]]>
			</description>
			<name>tabindex</name>
			<required>false</required>
			<type>java.lang.String</type>
		</attribute>
		<attribute>
			<description>
				<![CDATA[Advisory title	information	about markup elements generated
				for	this component.]]>
			</description>
			<name>title</name>
			<required>false</required>
			<type>java.lang.String</type>
		</attribute>
	</tag>

	<tag>
		<description>
			<![CDATA[
				The <code>&lt;o:inputHidden&gt;</code> is a component that extends the standard <code>&lt;h:inputHidden&gt;</code>
				and changes the behavior to immediately convert, validate and update during apply request values phase, regardless of
				any conversion/validation errors on other <code>UIInput</code> components within the same form. The standard
				<code>&lt;h:inputHidden&gt;</code> follows the same lifecycle as other <code>UIInput</code> components which is in
				the end unintuive as hidden input fields are usually under control of the developer.
			]]>
		</description>
		<tag-name>inputHidden</tag-name>
		<component>
			<component-type>org.omnifaces.component.input.InputHidden</component-type>
		</component>
		<attribute>
			<description>
				<![CDATA[
					The component identifier for this component. This value must be unique within the closest parent
					component that is a naming container.
				]]>
			</description>
			<name>id</name>
			<required>false</required>
			<type>java.lang.String</type>
		</attribute>
		<attribute>
			<description>
				<![CDATA[
					Flag indicating whether or not this component should be rendered (during Render Response Phase), or
					processed on any subsequent form submit. The default value for this property is true.
				]]>
			</description>
			<name>rendered</name>
			<required>false</required>
			<type>boolean</type>
		</attribute>
		<attribute>
			<description>
				<![CDATA[
					The <code>ValueExpression</code> linking this component to a property in a backing bean.
				]]>
			</description>
			<name>binding</name>
			<required>false</required>
			<type>jakarta.faces.component.UIComponent</type>
		</attribute>
		<attribute>
			<description>
				<![CDATA[The current value of this component.]]>
			</description>
			<name>value</name>
			<required>false</required>
			<type>java.lang.Object</type>
		</attribute>
		<attribute>
			<description>
				<![CDATA[Converter instance	registered with	this component.]]>
			</description>
			<name>converter</name>
			<required>false</required>
			<type>jakarta.faces.convert.Converter</type>
		</attribute>
		<attribute>
			<description>
				<![CDATA[A ValueExpression enabled attribute that, if present, will	be
				used as	the	text of	the	converter message, replacing any message
				that comes from	the	converter.]]>
			</description>
			<name>converterMessage</name>
			<required>false</required>
			<type>java.lang.String</type>
		</attribute>
		<attribute>
			<description>
				<![CDATA[Flag indicating that this component's value must be
				converted and validated	immediately	(that is, during
				Apply Request Values phase), rather	than waiting
				until Process Validations phase.]]>
			</description>
			<name>immediate</name>
			<required>false</required>
			<type>java.lang.Boolean</type>
		</attribute>
		<attribute>
			<description>
				<![CDATA[Flag indicating that the user is required to provide a	submitted
				value for this input component.]]>
			</description>
			<name>required</name>
			<required>false</required>
			<type>java.lang.Boolean</type>
		</attribute>
		<attribute>
			<description>
				<![CDATA[A ValueExpression enabled attribute that, if present, will	be
				used as	the	text of	the	validation message for the "required"
				facility, if the "required"	facility is	used.]]>
			</description>
			<name>requiredMessage</name>
			<required>false</required>
			<type>java.lang.String</type>
		</attribute>
		<attribute>
			<description>
				<![CDATA[MethodExpression representing a validator method that will	be called
				during Process Validations to perform correctness checks on	the
				value of this component.  The expression must evaluate to a	public
				method that	takes FacesContext,	UIComponent, and Object	parameters,
				with a return type of void.]]>
			</description>
			<name>validator</name>
			<required>false</required>
			<type>java.lang.String</type>
		</attribute>
		<attribute>
			<description>
				<![CDATA[
				
				MethodExpression representing a	value change listener method
				that will be notified when a new value has been	set	for	this
				input component.  The expression must evaluate to a	public
				method that	takes a	<code>ValueChangeEvent</code> parameter,
				with a return type of void,	<span class="changed_added_2_0">or
				to a public	method that	takes no arguments with	a return type
				of void.  In the latter	case, the method has no	way	of easily
				knowing	what the new value is, but this	can	be useful in cases
				where a	notification is	needed that	"this value
				changed".</span>
				
				]]>
			</description>
			<name>valueChangeListener</name>
			<required>false</required>
			<type>java.lang.String</type>
		</attribute>
	</tag>

	<tag>
		<description>
				<![CDATA[
					<strong>ViewParameter</strong> is a component that extends the standard <code>UIViewParameter</code> and provides a
					stateless mode of operation and fixes the issue wherein null model values are converted to empty string parameters
					in query string (e.g. when <code>includeViewParams=true</code>) and the (bean) validation never being triggered
					when the parameter is completely absent in query string, causing e.g. <code>@NotNull</code> to fail.
					<p>
					The standard UIViewParameter implementation calls the model setter again after postback. This is not always desired
					when being bound to a view scoped bean and can lead to performance problems when combined with an expensive converter.
					To solve this, this component by default stores the submitted value as a component property instead of in the model
					(and thus in the view state in case the binding is to a view scoped bean).
					<p>
					The standard UIViewParameter implementation calls the converter regardless of whether the evaluated model value is
					<code>null</code> or not. As converters by specification return an empty string in case of <code>null</code> value,
					this is being added to the query string as an empty parameter. This is not desired.
					<p>
					The standard UIViewParameter implementation uses an internal "is required" check when the submitted value is
					<code>null</code>, hereby completely bypassing the standard <code>UIInput</code> validation, including any bean
					validation annotations and even the <code>PreValidateEvent</code> and <code>PostValidateEvent</code> events. This is not
					desired.
					<p>
					You can use it the same way as <code>&lt;f:viewParam&gt;</code>, you only need to change <code>f:</code> to
					<code>o:</code>.
				]]>
		</description>
		<tag-name>viewParam</tag-name>
		<component>
			<component-type>org.omnifaces.component.input.ViewParam</component-type>
		</component>
		<attribute>
			<description>
				<![CDATA[
					The name of the request parameter from which the value for this component
					is retrieved on an initial request or to override the stored value on a
					postback.
				]]>
			</description>
			<name>name</name>
			<required>true</required>
			<type>java.lang.String</type>
		</attribute>
		<attribute>
			<description>
				<![CDATA[
					Converter instance registered with this component.
				]]></description>
			<name>converter</name>
			<required>false</required>
			<type>jakarta.faces.convert.Converter</type>
		</attribute>
		<attribute>
			<description>
				<![CDATA[
					A ValueExpression enabled attribute that, if present, will be
					used as the text of the converter message, replacing any message
					that comes from the converter.
				]]>
			</description>
			<name>converterMessage</name>
			<required>false</required>
			<type>java.lang.String</type>
		</attribute>
		<attribute>
			<description>
				<![CDATA[
					The component identifier for this component. This value must be
					unique within the closest parent component that is a naming
					container.
				]]>
			</description>
			<name>id</name>
			<required>false</required>
			<type>java.lang.String</type>
		</attribute>
		<attribute>
			<description>
				<![CDATA[
					Flag indicating that the user is required to provide a submitted
					value for this input component. This component extends the behavior of
					this by only making this required for a non-faces request.
				]]>
			</description>
			<name>required</name>
			<required>false</required>
			<type>boolean</type>
		</attribute>
		<attribute>
			<description>
				<![CDATA[
					A ValueExpression enabled attribute that, if present, will be
					used as the text of the validation message for the "required"
					facility, if the "required" facility is used.
				]]>
			</description>
			<name>requiredMessage</name>
			<required>false</required>
			<type>java.lang.String</type>
		</attribute>
		<attribute>
			<description>
				<![CDATA[
					MethodExpression representing a validator method that will be
					called
					during Process Validations to perform correctness checks on the
					value of this component. The expression must evaluate to a
					public
					method that takes FacesContext, UIComponent, and Object
					parameters,
					with a return type of void.
				]]>
			</description>
			<name>validator</name>
			<required>false</required>
			<method-signature>void validate(jakarta.faces.context.FacesContext,
				jakarta.faces.component.UIComponent, java.lang.Object)
			</method-signature>
		</attribute>
		<attribute>
			<description>
				<![CDATA[
					A ValueExpression enabled attribute that, if present, will be
					used as the text of the validator message, replacing any
					message that comes from the validator.
				]]>
			</description>
			<name>validatorMessage</name>
			<required>false</required>
			<type>java.lang.String</type>
		</attribute>
		<attribute>
			<description>
				<![CDATA[
					A ValueExpression to which the value of the request parameter, as
					determined by the name attribute, is bound. The resolved value of this
					expression is used when encoding the view parameter into a bookmarkable link or
					redirect URL with view parameter encoding enabled. If this attribute is omitted,
					the value of the request parameter will instead be the local value of the
					UIViewParameter.
				]]>
			</description>
			<name>value</name>
			<required>false</required>
			<type>java.lang.Object</type>
		</attribute>
		<attribute>
			<description>
				<![CDATA[
					The default value to be used when actual value of the request parameter is <code>null</code> or empty.
				]]>
			</description>
			<name>default</name>
			<required>false</required>
			<type>java.lang.String</type>
		</attribute>
		<attribute>
			<description>
				<![CDATA[
					MethodExpression representing a value change listener method
					that will be notified when a new value has been set for this
					input component. The expression must evaluate to a public
					method that takes a <code>ValueChangeEvent</code>
					parameter,
					with a return type of void, or
					to a public method that takes no arguments with a return type
					of void. In the latter case, the method has no way of easily
					knowing what the new value is, but this can be useful in cases
					where a notification is needed that "this value
					changed".
				]]>
			</description>
			<name>valueChangeListener</name>
			<required>false</required>
			<method-signature>void
				valueChange(jakarta.faces.event.ValueChangeEvent)
			</method-signature>
		</attribute>
		<attribute>
			<description>
				<![CDATA[
					The maximum number of characters that may
					be entered in this field.
				]]>
			</description>
			<name>maxlength</name>
			<required>false</required>
			<type>int</type>
		</attribute>
		<attribute>
			<description>
				<![CDATA[
					The ValueExpression linking this component to a property in a
					backing bean
				]]>
			</description>
			<name>binding</name>
			<required>false</required>
			<type>jakarta.faces.component.UIComponent</type>
		</attribute>
	</tag>
	
	<tag>
		<description>
				<![CDATA[
<p>
The <code>&lt;o:scriptParam&gt;</code> is a component that extends the standard <code>&lt;f:viewParam&gt;</code>
with support for setting results of client-side evaluated JavaScript code in bean.

<h2>Usage</h2>
<p>
It's similar to the <code>&lt;f:viewParam&gt;</code>.
<pre>
&lt;f:metadata&gt;
    &lt;o:scriptParam script="new Date().getTimezoneOffset()" value="#{bean.clientTimeZoneOffset}" /&gt;
    &lt;o:scriptParam script="window.screen.width" value="#{bean.clientScreenWidth}" /&gt;
    &lt;o:scriptParam script="someFunctionName()" value="#{bean.resultOfSomeFunctionName}" /&gt;
&lt;/f:metadata&gt;
</pre>
<p>
You can use the <code>render</code> attribute to declare which components should be updated when a script parameter
has been set.
<pre>
&lt;f:metadata&gt;
    &lt;o:scriptParam script="foo()" value="#{bean.resultOfFoo}" render="fooResult" /&gt;
&lt;/f:metadata&gt;
...
&lt;h:body&gt;
    ...
    &lt;h:panelGroup id="fooResult"&gt;
        &lt;ui:fragment rendered="#{not empty bean.resultOfFoo}"&gt;
            The result of foo() script is: #{bean.resultOfFoo}
        &lt;/ui:fragment&gt;
    &lt;/h:panelGroup&gt;
    ...
&lt;/h:body&gt;
</pre>
<p>
Note that as it extends from the standard <code>&lt;f:viewParam&gt;</code>, its built-in conversion and validation
functionality is also supported on this component. So, the following is also possible:
<pre>
&lt;f:metadata&gt;
    &lt;o:scriptParam script="window.navigator" value="#{bean.clientNavigator}" /&gt;
&lt;/f:metadata&gt;
</pre>
With a <code>clientNavigator</code> being an instance of <code>jakarta.json.JsonObject</code>:
<pre>
private JsonObject clientNavigator;
</pre>
And this converter:
<pre>
package com.example;

import java.io.StringReader;
import jakarta.faces.component.UIComponent;
import jakarta.faces.context.FacesContext;
import jakarta.faces.convert.Converter;
import jakarta.faces.convert.ConverterException;
import jakarta.faces.convert.FacesConverter;
import jakarta.json.Json;
import jakarta.json.JsonObject;

&#64;FacesConverter(forClass = JsonObject.class)
public class JsobObjectConverter implements Converter&lt;JsonObject&gt; {

    &#64;Override
    public String getAsString(FacesContext context, UIComponent component, JsonObject modelValue) {
        if (modelValue == null) {
            return "";
        }

        return modelValue.toString();
    }

    &#64;Override
    public JsonObject getAsObject(FacesContext context, UIComponent component, String submittedValue) {
        if (submittedValue == null || submittedValue.isEmpty()) {
            return null;
        }

        try {
            return Json.createReader(new StringReader(submittedValue)).readObject();
        }
        catch (Exception e) {
            throw new ConverterException("Not a valid JSON object", e);
        }
    }
}
</pre>
				]]>
		</description>
		<tag-name>scriptParam</tag-name>
		<component>
			<component-type>org.omnifaces.component.input.ScriptParam</component-type>
		</component>
		<attribute>
			<description>
				<![CDATA[
					The script to be evaluated.
				]]>
			</description>
			<name>script</name>
			<required>true</required>
			<type>java.lang.String</type>
		</attribute>
		<attribute>
			<description>
				<![CDATA[
					Converter instance registered with this component.
				]]></description>
			<name>converter</name>
			<required>false</required>
			<type>jakarta.faces.convert.Converter</type>
		</attribute>
		<attribute>
			<description>
				<![CDATA[
					A ValueExpression enabled attribute that, if present, will be
					used as the text of the converter message, replacing any message
					that comes from the converter.
				]]>
			</description>
			<name>converterMessage</name>
			<required>false</required>
			<type>java.lang.String</type>
		</attribute>
		<attribute>
			<description>
				<![CDATA[
					The component identifier for this component. This value must be
					unique within the closest parent component that is a naming
					container.
				]]>
			</description>
			<name>id</name>
			<required>false</required>
			<type>java.lang.String</type>
		</attribute>
		<attribute>
			<description>
				<![CDATA[
					Flag indicating that the user is required to provide a submitted
					value for this input component. This component extends the behavior of
					this by only making this required for a non-faces request.
				]]>
			</description>
			<name>required</name>
			<required>false</required>
			<type>boolean</type>
		</attribute>
		<attribute>
			<description>
				<![CDATA[
					A ValueExpression enabled attribute that, if present, will be
					used as the text of the validation message for the "required"
					facility, if the "required" facility is used.
				]]>
			</description>
			<name>requiredMessage</name>
			<required>false</required>
			<type>java.lang.String</type>
		</attribute>
		<attribute>
			<description>
				<![CDATA[
					MethodExpression representing a validator method that will be
					called
					during Process Validations to perform correctness checks on the
					value of this component. The expression must evaluate to a
					public
					method that takes FacesContext, UIComponent, and Object
					parameters,
					with a return type of void.
				]]>
			</description>
			<name>validator</name>
			<required>false</required>
			<method-signature>void validate(jakarta.faces.context.FacesContext,
				jakarta.faces.component.UIComponent, java.lang.Object)
			</method-signature>
		</attribute>
		<attribute>
			<description>
				<![CDATA[
					A ValueExpression enabled attribute that, if present, will be
					used as the text of the validator message, replacing any
					message that comes from the validator.
				]]>
			</description>
			<name>validatorMessage</name>
			<required>false</required>
			<type>java.lang.String</type>
		</attribute>
		<attribute>
			<description>
				<![CDATA[
					A ValueExpression to which the value representing the evaluated result of the script, as
					determined by the script attribute, is bound.
				]]>
			</description>
			<name>value</name>
			<required>false</required>
			<type>java.lang.Object</type>
		</attribute>
		<attribute>
			<description>
				<![CDATA[
					A space separated string of client IDs to update after the script param has been set in bean on page load.
				]]>
			</description>
			<name>render</name>
			<required>false</required>
			<type>java.lang.String</type>
		</attribute>
		<attribute>
			<description>
				<![CDATA[
					The ValueExpression linking this component to a property in a
					backing bean
				]]>
			</description>
			<name>binding</name>
			<required>false</required>
			<type>jakarta.faces.component.UIComponent</type>
		</attribute>
	</tag>
	
	<tag>
		<description>
				<![CDATA[
<p>
The <code>&lt;o:hashParam&gt;</code> is a component that extends the standard <code>&lt;f:viewParam&gt;</code>
with support for setting hash query parameter values in bean and automatically reflecting updated model values in
hash query string.
<p>
The "hash query string" is the part in URL after the <code>#</code> which could be formatted in the same format
as a regular request query string (the part in URL after the <code>?</code>). An example:
<pre>
https://example.com/page.xhtml#foo=baz&bar=kaz
</pre>
<p>
This specific part of the URL (also called hash fragment identifier) is by default not sent to the server. This
component will on page load send it anyway and on every ajax request update the hash query string in client side
when the model value has changed in server side.
 *
<h2>Usage</h2>
<p>
It's very similar to the <code>&lt;o:viewParam&gt;</code>.
<pre>
&lt;f:metadata&gt;
    &lt;o:hashParam name="foo" value="#{bean.foo}" /&gt;
    &lt;o:hashParam name="bar" value="#{bean.bar}" /&gt;
&lt;/f:metadata&gt;
</pre>
<p>
This only requires that the JSF page has at least one {@link UIForm} component, such as <code>&lt;h:form&gt;</code>
or <code>&lt;o:form&gt;</code>, otherwise the <code>&lt;o:hashParam&gt;</code> won't be able to fire the ajax
request which sets the with hash query parameter values in bean. In such case an error will be printed to JS console
when the project stage is <code>Development</code>.
<p>
You can use the <code>render</code> attribute to declare which components should be updated when a hash parameter
value is present.
<pre>
&lt;f:metadata&gt;
    &lt;o:hashParam name="foo" value="#{bean.foo}" render="fooResult" /&gt;
    &lt;o:hashParam name="bar" value="#{bean.bar}" /&gt;
&lt;/f:metadata&gt;
...
&lt;h:body&gt;
    ...
    &lt;h:panelGroup id="fooResult"&gt;
        ...
    &lt;/h:panelGroup&gt;
    ...
&lt;/h:body&gt;
</pre>
<p>
You can use the <code>default</code> attribute to declare a non-null value which should be interpreted as the default
value. In other words, when the current model value matches the default value, then the hash parameter will be
removed.
<pre>
&lt;f:metadata&gt;
    &lt;o:hashParam name="foo" value="#{bean.foo}" /&gt;
    &lt;o:hashParam name="bar" value="#{bean.bar}" default="kaz" /&gt;
&lt;/f:metadata&gt;
</pre>
<p>
When <code>#{bean.foo}</code> is <code>"baz"</code> and <code>#{bean.bar}</code> is <code>"kaz"</code> or empty,
then the reflected hash query string will become <code>https://example.com/page.xhtml#foo=baz</code>.
If <code>#{bean.bar}</code> is any other value, then it will appear in the hash query string.
				]]>
		</description>
		<tag-name>hashParam</tag-name>
		<component>
			<component-type>org.omnifaces.component.input.HashParam</component-type>
		</component>
		<attribute>
			<description>
				<![CDATA[
					The name of the hash parameter from which the value for this component
					is retrieved on an initial request or to override the stored value on a
					postback.
				]]>
			</description>
			<name>name</name>
			<required>true</required>
			<type>java.lang.String</type>
		</attribute>
		<attribute>
			<description>
				<![CDATA[
					Converter instance registered with this component.
				]]></description>
			<name>converter</name>
			<required>false</required>
			<type>jakarta.faces.convert.Converter</type>
		</attribute>
		<attribute>
			<description>
				<![CDATA[
					A ValueExpression enabled attribute that, if present, will be
					used as the text of the converter message, replacing any message
					that comes from the converter.
				]]>
			</description>
			<name>converterMessage</name>
			<required>false</required>
			<type>java.lang.String</type>
		</attribute>
		<attribute>
			<description>
				<![CDATA[
					The component identifier for this component. This value must be
					unique within the closest parent component that is a naming
					container.
				]]>
			</description>
			<name>id</name>
			<required>false</required>
			<type>java.lang.String</type>
		</attribute>
		<attribute>
			<description>
				<![CDATA[
					Flag indicating that the user is required to provide a submitted
					value for this input component. This component extends the behavior of
					this by only making this required for a non-faces request.
				]]>
			</description>
			<name>required</name>
			<required>false</required>
			<type>boolean</type>
		</attribute>
		<attribute>
			<description>
				<![CDATA[
					A ValueExpression enabled attribute that, if present, will be
					used as the text of the validation message for the "required"
					facility, if the "required" facility is used.
				]]>
			</description>
			<name>requiredMessage</name>
			<required>false</required>
			<type>java.lang.String</type>
		</attribute>
		<attribute>
			<description>
				<![CDATA[
					MethodExpression representing a validator method that will be
					called
					during Process Validations to perform correctness checks on the
					value of this component. The expression must evaluate to a
					public
					method that takes FacesContext, UIComponent, and Object
					parameters,
					with a return type of void.
				]]>
			</description>
			<name>validator</name>
			<required>false</required>
			<method-signature>void validate(jakarta.faces.context.FacesContext,
				jakarta.faces.component.UIComponent, java.lang.Object)
			</method-signature>
		</attribute>
		<attribute>
			<description>
				<![CDATA[
					A ValueExpression enabled attribute that, if present, will be
					used as the text of the validator message, replacing any
					message that comes from the validator.
				]]>
			</description>
			<name>validatorMessage</name>
			<required>false</required>
			<type>java.lang.String</type>
		</attribute>
		<attribute>
			<description>
				<![CDATA[
					A ValueExpression to which the value of the hash parameter, as
					determined by the name attribute, is bound. The resolved value of this
					expression is used when encoding the view parameter into a bookmarkable link or
					redirect URL with view parameter encoding enabled. If this attribute is omitted,
					the value of the request parameter will instead be the local value of the
					UIViewParameter.
				]]>
			</description>
			<name>value</name>
			<required>false</required>
			<type>java.lang.Object</type>
		</attribute>
		<attribute>
			<description>
				<![CDATA[
					The default value of the hash parameter. When the model value matches the default value, then the hash parameter will be hidden.
				]]>
			</description>
			<name>default</name>
			<required>false</required>
			<type>java.lang.String</type>
		</attribute>
		<attribute>
			<description>
				<![CDATA[
					A space separated string of client IDs to update after the hash param has been set in bean on page load.
				]]>
			</description>
			<name>render</name>
			<required>false</required>
			<type>java.lang.String</type>
		</attribute>
		<attribute>
			<description>
				<![CDATA[
					MethodExpression representing a value change listener method
					that will be notified when a new value has been set for this
					input component. The expression must evaluate to a public
					method that takes a <code>ValueChangeEvent</code>
					parameter,
					with a return type of void, or
					to a public method that takes no arguments with a return type
					of void. In the latter case, the method has no way of easily
					knowing what the new value is, but this can be useful in cases
					where a notification is needed that "this value
					changed".
				]]>
			</description>
			<name>valueChangeListener</name>
			<required>false</required>
			<method-signature>void
				valueChange(jakarta.faces.event.ValueChangeEvent)
			</method-signature>
		</attribute>
		<attribute>
			<description>
				<![CDATA[
					The maximum number of characters that may
					be entered in this field.
				]]>
			</description>
			<name>maxlength</name>
			<required>false</required>
			<type>int</type>
		</attribute>
		<attribute>
			<description>
				<![CDATA[
					The ValueExpression linking this component to a property in a
					backing bean
				]]>
			</description>
			<name>binding</name>
			<required>false</required>
			<type>jakarta.faces.component.UIComponent</type>
		</attribute>
	</tag>
	
	<tag>
		<description>
				<![CDATA[
					The <code>&lt;o:viewAction&gt;</code> is a component that extends the standard <code>&lt;f:viewAction&gt;</code> and
					changes the <code>if</code> attribute to be evaluated during <code>INVOKE_APPLICATION</code> phase instead of the
					<code>APPLY_REQUEST_VALUES</code> phase. This allows developers to let the <code>if</code> attribute check the
					converted and validated model values before performing the view action, which results in much more intuitive behavior.
					<p>
					In below example, the <code>FooConverter</code> may convert a non-null parameter to <code>null</code> without causing
					a validation or conversion error, and the intent is to redirect the current page to <code>otherpage.xhtml</code> when
					the converted result is <code>null</code>.
					<pre>
					&lt;f:viewParam name="foo" value="#{bean.foo}" converter="fooConverter" /&gt;
					&lt;f:viewAction action="otherpage" if="#{bean.foo eq null}" /&gt;
					</pre>
					<p>
					This is however not possible with standard <code>&lt;f:viewAction&gt;</code> as it evaluates the <code>if</code>
					attribute already before the conversion has taken place. This component solves that by postponing the evaluation of
					the <code>if</code> attribute to the <code>INVOKE_APPLICATION</code> phase.
					<pre>
					&lt;f:viewParam name="foo" value="#{bean.foo}" converter="fooConverter" /&gt;
					&lt;o:viewAction action="otherpage" if="#{bean.foo eq null}" /&gt;
					<p>
					Only when you set <code>immediate="true"</code>, then it will behave the same as the standard
					<code>&lt;f:viewAction&gt;</code>.
					<h2>Messaging</h2>
					<p>
					You can use the <code>message</code> attribute to add a global flash warning message.
					<pre>
					&lt;o:viewAction ... message="Please use a valid link from within the site" /&gt;
					</pre>
					<p>
					Note that the message will only be shown when the redirect has actually taken place. The support was added in
					OmniFaces 3.2.
 				]]>
		</description>
		<tag-name>viewAction</tag-name>
		<component>
			<component-type>org.omnifaces.component.input.ViewAction</component-type>
		</component>
		<attribute>
			<description>
				<![CDATA[
					<code>MethodExpression</code> representing the application action to invoke when this component is
					activated by the user. The expression must evaluate to a public method that takes no parameters, and
					returns an <code>Object</code> (the <code>toString()</code> of which is called to derive the logical
					outcome) which is passed to the <code>NavigationHandler</code> for this application.
				]]>
			</description>
			<name>action</name>
			<required>false</required>
			<method-signature>java.lang.Object action()</method-signature>
		</attribute>
		<attribute>
			<description>
				<![CDATA[
					<code>MethodExpression</code> representing an action listener method that will be notified when this
					component is activated by the user. The expression must evaluate to a public method that takes an 
					<code>ActionEvent</code> parameter, with a return type of void, or to a public method that takes no
					arguments with a return type of void. In the latter case, the method has no way of easily knowing
					where the event came from, but this can be useful in cases where a notification is needed that
					"some action happened".
				]]>
			</description>
			<name>actionListener</name>
			<required>false</required>
			<method-signature>void actionListener(jakarta.faces.event.ActionEvent)
			</method-signature>
		</attribute>
		<attribute>
			<description>
				<![CDATA[
					Specifies the phase in which the action invocation should occur using the name of the phase constant
					in the PhaseId class (the case does not matter). The value must be one of APPLY_REQUEST_VALUES,
					PROCESS_VALIDATIONS, UPDATE_MODEL_VALUES, or INVOKE_APPLICATION. The default is INVOKE_APPLICATION.
				]]>
			</description>
			<name>phase</name>
			<required>false</required>
			<type>java.lang.String</type>
		</attribute>
		<attribute>
			<description>
				<![CDATA[
					Invoke the application action only when this attribute evaluates true during the specified phase.
					The default is true.
				]]>
			</description>
			<name>if</name>
			<required>false</required>
			<type>boolean</type>
		</attribute>
		<attribute>
			<description>
				<![CDATA[
					View actions are most commonly used on the initial view request. Therefore, view actions do not
					operate on postback, by default. This attribute enables a view action to operate on postback.
				]]>
			</description>
			<name>onPostback</name>
			<required>false</required>
			<type>boolean</type>
		</attribute>
		<attribute>
			<description>
				<![CDATA[
					Flag indicating that, if this component is activated by the user, notifications should be delivered
					to interested listeners and actions immediately (that is, during Apply Request Values phase) rather
					than waiting until Invoke Application phase.
				]]>
			</description>
			<name>immediate</name>
			<required>false</required>
			<type>boolean</type>
		</attribute>
		<attribute>
			<description>
				<![CDATA[
					The message to send along with the redirect, if any.
				]]>
			</description>
			<name>message</name>
			<required>false</required>
			<type>java.lang.String</type>
		</attribute>
	</tag>
	
	<tag>
		<description>
			<![CDATA[
				<strong>ResolveComponent</strong> is a utility component via which a component can be looked up by its ID and
 				a reference to it put in either the "facelet scope" (default) or the request scope.
			]]>
		</description>
		<tag-name>resolveComponent</tag-name>
		<component>
			<component-type>org.omnifaces.component.util.ResolveComponent</component-type>
			<handler-class>org.omnifaces.taghandler.ComponentExtraHandler</handler-class>
		</component>
		
		<attribute>
			<description>
				<![CDATA[
				   Name under which the component will be made available to EL, scoped to the body of the Facelets tag (default)
				   or to the request.
				]]>
			</description>
			<name>name</name>
			<required>true</required>
			<type>java.lang.String</type>
		</attribute>
		<attribute>
			<description>
				<![CDATA[
				   ID of the component that will be resolved (looked-up) and if found a reference of it made available to EL.
				]]>
			</description>
			<name>for</name>
			<required>true</required>
			<type>java.lang.String</type>
		</attribute>
		<attribute>
			<description>
				<![CDATA[
					Optional scope identifier used to set the scope in which the component reference is inserted. If no scope is specified,
					the default scope "facelet" will be used.
					<p>
					Values values are "facelet" (default) and "request".					
				 ]]>
			</description>
			<name>scope</name>
			<required>false</required>
			<type>java.lang.String</type>
		</attribute>
	</tag>
	
	<tag>
		<description>
			<![CDATA[
				<strong>MoveComponent</strong> is a utility component via which a components and behaviors can be moved to 
 				a target component at various ways.
			]]>
		</description>
		
		<tag-name>moveComponent</tag-name>
		<component>
			<component-type>org.omnifaces.component.util.MoveComponent</component-type>
		</component>
		
		<attribute>
			<description>
				<![CDATA[
				   ID of the target component for which the component moving will be done
				]]>
			</description>
			<name>for</name>
			<required>true</required>
			<type>java.lang.String</type>
		</attribute>
		
		<attribute>
			<description>
				<![CDATA[
					The destination relative to the target component where the source component(s) are moved to. Valid values are
					<ul>
						<li> <code>BEFORE</code>    - Component is moved right before target component, i.e. as a sibling with an index that's 1 position lower 
						<li> <code>ADD_FIRST</code> - Component is added as the first child of the target component, any other children will have their index increased by 1
						<li> <code>ADD_LAST</code>  - Component is added as the last child of the target component, any other children will stay at their original location
						<li> <code>FACET</code>     - Component will be moved to the facet section of the target component under the name denoted by "facet" 
						<li> <code>BEHAVIOR</code>  - A Behavior will be moved to the behavior section of the target component
						<li> <code>AFTER</code>     - Component is moved right after target component, i.e. as a sibling with an index that's 1 position higher
					</ul>				
				 ]]>
			</description>
			<name>destination</name>
			<required>false</required>
			<type>java.lang.String</type>
		</attribute>
		
		<attribute>
			<description>
				<![CDATA[
					In case the <code>destination</code> is set to FACET, the name of the facet in the target component to which the components should be moved		
				 ]]>
			</description>
			<name>facet</name>
			<required>false</required>
			<type>java.lang.String</type>
		</attribute>
		
		<attribute>
			<description>
				<![CDATA[
					In case the <code>destination</code> is set to BEHAVIOR, the name of the default event that the <b>target</b> component is 'supposed' to have.
					This normally does not need to be set, but might be needed for some over-eager tag handlers associated with a behavior that in advance try
					to check whether the behavior event matches with what the component supports.	
				 ]]>
			</description>
			<name>behaviorDefaultEvent</name>
			<required>false</required>
			<type>java.lang.String</type>
		</attribute>
		
		<attribute>
			<description>
				<![CDATA[
					In case the <code>destination</code> is set to BEHAVIOR, the comma separated list events that the <b>target</b> component is 'supposed' to support.
					This normally does not need to be set, but might be needed for some over-eager tag handlers associated with a behavior that in advance try
					to check whether the behavior event matches with what the component supports.	
				 ]]>
			</description>
			<name>behaviorEvents</name>
			<required>false</required>
			<type>java.lang.String</type>
		</attribute>
	</tag>
	

	<tag>
		<description>
			<![CDATA[
				<strong><code>o:methodParam</code></strong> is a tag handler that can be used to pass a method expression
				into a Facelets tag.
				<p>
				By default this is not possible, and the expression that's intended to be a method expression will be created and
				made available as a value expression. This handler should be placed inside a Facelets tag as follows:
				<pre>
&lt;ui:composition
	xmlns="http://www.w3.org/1999/xhtml"
	xmlns:ui="http://xmlns.jcp.org/jsf/facelets"
	xmlns:h="http://xmlns.jcp.org/jsf/html"
	xmlns:o="http://omnifaces.org/ui"
&gt;
	&lt;o:methodParam name="method" value="#{action}"/&gt;

	&lt;h:commandButton value="test" action="#{method}" /&gt;

&lt;/ui:composition&gt;
				</pre>
				<p>
				Assuming the above is a tag called <code>actionmethod</code> in the namespace <code>test</code>, a method can be passed into it
				as follows:
				<pre>
&lt;test:actionmethod action="#{methodParamBean.doAction}" /&gt;
				</pre>
				<p>
				In case a method with no parameters is passed that is to be used as an action listener with no parameters, then the component
				using this method unfortunely has to be wrapped by a component that puts the method in request scoped (with nested visibility),
				e.g. by using <code>ui:repeat</code> as follows:
				<pre>
&lt;ui:repeat var="method" value="#{method}"&gt;
	&lt;h:commandButton value="test" actionListener="#{method}" /&gt;
&lt;/ui:repeat&gt;
				</pre>
				<p>
				Using modern EL implementations, this is not needed in case the EL expression references the method using explicit parenthesis,
				e.g. <code>#{methodParamBean.doAction()}</code>
			]]>
		</description>
		<tag-name>methodParam</tag-name>
		<handler-class>org.omnifaces.taghandler.MethodParam</handler-class>
		<attribute>
			<description>
				<![CDATA[
				   Name under which the method expression will be made available to EL, scoped to the body of the Facelets tag.
				]]>
			</description>
			<name>name</name>
			<required>true</required>
			<type>java.lang.String</type>
		</attribute>
		<attribute>
			<description>
				<![CDATA[
				   The value expression that is to be interpreted and invoked as a method expression. This is typically the
				   name of the parameter by which a value is passed into the Facelets tag.
				]]>
			</description>
			<name>value</name>
			<required>true</required>
			<type>java.lang.String</type>
		</attribute>
	</tag>

	<tag>
		<description>
			<![CDATA[
				Declare a tagfile attribute. This should in nested tags shield same attributes set on parent tags.
				This also offers the possibility to declare a default value.
			]]>
		</description>
		<tag-name>tagAttribute</tag-name>
		<handler-class>org.omnifaces.taghandler.TagAttribute</handler-class>
		<attribute>
			<description>
				<![CDATA[
					The declared attribute name.
				]]>
			</description>
			<name>name</name>
			<required>true</required>
			<type>java.lang.String</type>
		</attribute>
		<attribute>
			<description>
				<![CDATA[
					The default value to be used when actual value is <code>null</code>.
				]]>
			</description>
			<name>default</name>
			<required>false</required>
			<type>java.lang.Object</type>
		</attribute>
	</tag>

	<tag>
		<description>
				<![CDATA[
					<strong>ComponentIdParam</strong> is a component that allows component ids to be provided as request parameters
 					causing only components with matching ids to be rendered.
 					<p>
 					Both simple component ids as well as client ids are supported. Components can be rendered without their parents
 					having to be rendered. As such, e.g. single rows appearing in a table can be rendered without any of the
 					surrounding markup appearing in the response.
 					<p>
 					The intended usage of this component is to allow client-side scripts to request markup for specific components
 					via a GET request (as opposed to AJAX based post-backs).
					<p>
					This component is used in the same way view parameters are and needs to be put into the metadata section of a
					Facelet.
				]]>
		</description>
		<tag-name>componentIdParam</tag-name>
		<component>
			<component-type>org.omnifaces.component.input.ComponentIdParam</component-type>
		</component>
		<attribute>
			<description>
				<![CDATA[
					The name of the request parameters from which the values are retrieved on an initial request that
					represent component ids of those components from which the markup should appear in the response (i.e. which
					should be rendered)
				]]>
			</description>
			<name>componentIdName</name>
			<required>false</required>
			<type>java.lang.String</type>
		</attribute>
		<attribute>
			<description>
				<![CDATA[
					The name of the request parameters from which the values are retrieved on an initial request that
					represent client ids of those components from which the markup should appear in the response (i.e. which
					should be rendered)
				]]>
			</description>
			<name>clientIdName</name>
			<required>false</required>
			<type>java.lang.String</type>
		</attribute>
		<attribute>
			<description>
				<![CDATA[
					Whether children of the components identified by <code>clientIdName</code> or
					<code>componentIdName</code> are rendered in addition to the component itself.
					Defaults to <code>true</code>
				]]>
			</description>
			<name>renderChildren</name>
			<required>false</required>
			<type>boolean</type>
		</attribute>
		<attribute>
			<description>
				<![CDATA[
					The component identifier for this component. This value must be
					unique within the closest parent component that is a naming
					container.
				]]>
			</description>
			<name>id</name>
			<required>false</required>
			<type>java.lang.String</type>
		</attribute>
		<attribute>
			<description>
				<![CDATA[
					The ValueExpression linking this component to a property in a
					backing bean
				]]>
			</description>
			<name>binding</name>
			<required>false</required>
			<type>jakarta.faces.component.UIComponent</type>
		</attribute>
	</tag>

	<tag>
		<description>
			<![CDATA[
				<strong>OutputFormat</strong> is a component that extends the standard <code>HtmlOutputFormat</code> and provides support
				for capturing the output and exposing it into the request scope by the variable name as specified by the
				<code>var</code> attribute.
			 ]]>
		</description>
		<tag-name>outputFormat</tag-name>
		<component>
			<component-type>org.omnifaces.component.output.OutputFormat</component-type>
		</component>
		<attribute>
			<description>
				Converter instance registered with this	component.
			</description>
			<name>converter</name>
			<required>false</required>
			<type>jakarta.faces.convert.Converter</type>
		</attribute>
		<attribute>
			<description>
				The	component identifier for this component. This value	must be
				unique within the closest parent component that	is a naming
				container.
			</description>
			<name>id</name>
			<required>false</required>
			<type>java.lang.String</type>
		</attribute>
		<attribute>
			<description>
				Flag indicating	whether	or not this	component should be	rendered
				(during	Render Response	Phase),	or processed on	any	subsequent
				form submit. The default value for this	property is	true.
			</description>
			<name>rendered</name>
			<required>false</required>
			<type>boolean</type>
		</attribute>
		<attribute>
			<description>
				The	current	value of this component.
			</description>
			<name>value</name>
			<required>false</required>
			<type>java.lang.Object</type>
		</attribute>
		<attribute>
			<description>
				If specified, then the output will be captured and exposed in the request scope by the given variable name.
			</description>
			<name>var</name>
			<required>false</required>
		</attribute>
		<attribute>
			<description>
				Direction indication for text that does	not	inherit
				directionality.
				Valid values are "LTR" (left-to-right) and "RTL"
				(right-to-left).
			</description>
			<name>dir</name>
			<required>false</required>
			<type>java.lang.String</type>
		</attribute>
		<attribute>
			<description>
				Flag indicating	that characters	that are sensitive
				in HTML	and	XML	markup must	be escaped.	This flag
				is set to "true" by	default.
			</description>
			<name>escape</name>
			<required>false</required>
			<type>boolean</type>
		</attribute>
		<attribute>
			<description>
				Code describing	the	language used in the generated markup
				for	this component.
			</description>
			<name>lang</name>
			<required>false</required>
			<type>java.lang.String</type>
		</attribute>
		<attribute>
			<description>
				CSS	style(s) to	be applied when	this component is rendered.
			</description>
			<name>style</name>
			<required>false</required>
			<type>java.lang.String</type>
		</attribute>
		<attribute>
			<description>
				Space-separated	list of	CSS	style class(es)	to be applied when
				this element is	rendered. This value must be passed	through
				as the "class" attribute on	generated markup.
			</description>
			<name>styleClass</name>
			<required>false</required>
			<type>java.lang.String</type>
		</attribute>
		<attribute>
			<description>
				Advisory title information about markup	elements generated
				for	this component.
			</description>
			<name>title</name>
			<required>false</required>
			<type>java.lang.String</type>
		</attribute>
		<attribute>
			<description>
				The	ValueExpression	linking	this component to a	property in	a
				backing	bean
			</description>
			<name>binding</name>
			<required>false</required>
			<type>jakarta.faces.component.UIComponent</type>
		</attribute>
	</tag>

	<tag>
		<description>
			<![CDATA[
				<strong><code>o:outputLabel</code></strong> is a component that extends the standard outputLabel and provides extra support for
	 			automatically setting its value as the label of the component identified by its <code>for</code> attribute.
				<p>
				It renders an HTML "label" element. If a "for" attribute is specified, the component specified by the value of the "for"
				attribute is queried for its client id, which is then rendered as the value of the "for" attribute of the HTML label element.
			 ]]>
		</description>
		<tag-name>outputLabel</tag-name>
		<component>
			<component-type>org.omnifaces.component.output.OutputLabel</component-type>
		</component>
		<attribute>
			<description>
				Converter instance registered with this component.
			</description>
			<name>converter</name>
			<required>false</required>
			<type>jakarta.faces.convert.Converter</type>
		</attribute>
		<attribute>
			<description>
				The component identifier for this component. This value must be
				unique within the closest parent component that is a naming
				container.
			</description>
			<name>id</name>
			<required>false</required>
			<type>java.lang.String</type>
		</attribute>
		<attribute>
			<description>
				Flag indicating whether or not this component should be rendered
				(during Render Response Phase), or processed on any subsequent
				form submit. The default value for this property is true.
			</description>
			<name>rendered</name>
			<required>false</required>
			<type>boolean</type>
		</attribute>
		<attribute>
			<description>
				The value that will be rendered as the content of the HTML label element. If the for attribute
				is specified the component identified by it will have its label attribute set to this value.
				(both literals and value expressions are supported)
			</description>
			<name>value</name>
			<required>false</required>
			<type>java.lang.Object</type>
		</attribute>
		<attribute>
			<description>
				Access key that, when pressed, transfers focus
				to this element.
			</description>
			<name>accesskey</name>
			<required>false</required>
			<type>java.lang.String</type>
		</attribute>
		<attribute>
			<description>
				Direction indication for text that does not inherit
				directionality.
				Valid values are "LTR" (left-to-right) and "RTL"
				(right-to-left).
			</description>
			<name>dir</name>
			<required>false</required>
			<type>java.lang.String</type>
		</attribute>
		<attribute>
			<description>
				Flag indicating that characters that are sensitive
				in HTML and XML markup must be escaped. If omitted, this
				flag is assumed to be "true".
			</description>
			<name>escape</name>
			<required>false</required>
			<type>boolean</type>
		</attribute>
		<attribute>
			<description>
				Client identifier of the component for which this element
				is a label. The label attribute of that component will be set
				to the value of this component.
			</description>
			<name>for</name>
			<required>false</required>
			<type>java.lang.String</type>
		</attribute>
		<attribute>
			<description>
				Code describing the language used in the generated markup
				for this component.
			</description>
			<name>lang</name>
			<required>false</required>
			<type>java.lang.String</type>
		</attribute>
		<attribute>
			<description>
				Javascript code executed when this element loses focus.
			</description>
			<name>onblur</name>
			<required>false</required>
			<type>java.lang.String</type>
		</attribute>
		<attribute>
			<description>
				Javascript code executed when a pointer button is
				clicked over this element.
			</description>
			<name>onclick</name>
			<required>false</required>
			<type>java.lang.String</type>
		</attribute>
		<attribute>
			<description>
				Javascript code executed when a pointer button is
				double clicked over this element.
			</description>
			<name>ondblclick</name>
			<required>false</required>
			<type>java.lang.String</type>
		</attribute>
		<attribute>
			<description>
				Javascript code executed when this element receives focus.
			</description>
			<name>onfocus</name>
			<required>false</required>
			<type>java.lang.String</type>
		</attribute>
		<attribute>
			<description>
				Javascript code executed when a key is
				pressed down over this element.
			</description>
			<name>onkeydown</name>
			<required>false</required>
			<type>java.lang.String</type>
		</attribute>
		<attribute>
			<description>
				Javascript code executed when a key is
				pressed and released over this element.
			</description>
			<name>onkeypress</name>
			<required>false</required>
			<type>java.lang.String</type>
		</attribute>
		<attribute>
			<description>
				Javascript code executed when a key is
				released over this element.
			</description>
			<name>onkeyup</name>
			<required>false</required>
			<type>java.lang.String</type>
		</attribute>
		<attribute>
			<description>
				Javascript code executed when a pointer button is
				pressed down over this element.
			</description>
			<name>onmousedown</name>
			<required>false</required>
			<type>java.lang.String</type>
		</attribute>
		<attribute>
			<description>
				Javascript code executed when a pointer button is
				moved within this element.
			</description>
			<name>onmousemove</name>
			<required>false</required>
			<type>java.lang.String</type>
		</attribute>
		<attribute>
			<description>
				Javascript code executed when a pointer button is
				moved away from this element.
			</description>
			<name>onmouseout</name>
			<required>false</required>
			<type>java.lang.String</type>
		</attribute>
		<attribute>
			<description>
				Javascript code executed when a pointer button is
				moved onto this element.
			</description>
			<name>onmouseover</name>
			<required>false</required>
			<type>java.lang.String</type>
		</attribute>
		<attribute>
			<description>
				Javascript code executed when a pointer button is
				released over this element.
			</description>
			<name>onmouseup</name>
			<required>false</required>
			<type>java.lang.String</type>
		</attribute>
		<attribute>
			<description>
				CSS style(s) to be applied when this component is rendered.
			</description>
			<name>style</name>
			<required>false</required>
			<type>java.lang.String</type>
		</attribute>
		<attribute>
			<description>
				Space-separated list of CSS style class(es) to be applied when
				this element is rendered. This value must be passed through
				as the "class" attribute on generated markup.
			</description>
			<name>styleClass</name>
			<required>false</required>
			<type>java.lang.String</type>
		</attribute>
		<attribute>
			<description>
				Position of this element in the tabbing order
				for the current document. This value must be
				an integer between 0 and 32767.
			</description>
			<name>tabindex</name>
			<required>false</required>
			<type>java.lang.String</type>
		</attribute>
		<attribute>
			<description>
				Advisory title information about markup elements generated
				for this component.
			</description>
			<name>title</name>
			<required>false</required>
			<type>java.lang.String</type>
		</attribute>
		<attribute>
			<description>
				The ValueExpression linking this component to a property in a
				backing bean
			</description>
			<name>binding</name>
			<required>false</required>
			<type>jakarta.faces.component.UIComponent</type>
		</attribute>
	</tag>

	<tag>
		<description>
			<![CDATA[
				The <code>&lt;o:graphicImage&gt;</code> is a component that extends the standard <code>&lt;h:graphicImage&gt;</code>
				with support for referencing an <code>InputStream</code> or <code>byte[]</code> property in <code>value</code> attribute.
				This property must point to a <strong>stateless</strong> <code>@ApplicationScoped</code> bean (both JSF and CDI
				scopes are supported).
			 ]]>
		</description>
		<tag-name>graphicImage</tag-name>
		<component>
			<component-type>org.omnifaces.component.output.GraphicImage</component-type>
		</component>
		<attribute>
			<description>
				<![CDATA[
					The component identifier for this component. This value must be unique within the closest parent
					component that is a naming container.
				]]>
			</description>
			<name>id</name>
			<required>false</required>
			<type>java.lang.String</type>
		</attribute>
		<attribute>
			<description>
				<![CDATA[
					Flag indicating whether or not this component should be rendered (during Render Response Phase), or
					processed on any subsequent form submit. The default value for this property is true.
				]]>
			</description>
			<name>rendered</name>
			<required>false</required>
			<type>boolean</type>
		</attribute>
		<attribute>
			<description>
				<![CDATA[
					The <code>ValueExpression</code> linking this component to a property in a backing bean.
				]]>
			</description>
			<name>binding</name>
			<required>false</required>
			<type>jakarta.faces.component.UIComponent</type>
		</attribute>
		<attribute>
			<description>
				<![CDATA[
					The value that will be rendered as the content of the HTML img element. It must represent a method
					expression referring a stateless backing bean method returning either byte[] or InputStream.
					Thus, NOT a view or session scoped bean, but a request or application scoped one.
					This attribute is ignored when 'name' attribute is specified.
				]]>
			</description>
			<name>value</name>
			<required>false</required>
			<type>java.lang.Object</type>
		</attribute>
		<attribute>
			<description>
				<![CDATA[
					When set to <code>true</code> then the value will be rendered in data URI format instead of request URI format.
					This attribute is ignored when 'name' attribute is specified. When this attribute is set to 'true',
					'lastModified' and 'fragment' attributes are ignored.
				]]>
			</description>
			<name>dataURI</name>
			<required>false</required>
			<type>boolean</type>
		</attribute>
		<attribute>
			<description>
				<![CDATA[
					When set to <code>true</code> then the referenced image will only be loaded when the window is finished
					loading and the image is visible in the viewport.
					This attribute is ignored when 'dataURI' attribute is specified.
				]]>
			</description>
			<name>lazy</name>
			<required>false</required>
			<type>boolean</type>
		</attribute>
		<attribute>
			<description>
				<![CDATA[
					The image type, represented as file extension. E.g. "jpg", "png", "gif", "ico", "svg", "bmp", "tiff", etc.
					This attribute is ignored when 'name' attribute is specified.
				]]>
			</description>
			<name>type</name>
			<required>false</required>
			<type>java.lang.String</type>
		</attribute>
		<attribute>
			<description>
				<![CDATA[
					The "last modified" timestamp, can be either a java.lang.Long, or java.util.Date, or java.lang.String
					which is parseable as java.lang.Long. This attribute is ignored when 'name' attribute is specified
					or when 'dataURI' attribute is set to 'true'.
				]]>
			</description>
			<name>lastModified</name>
			<required>false</required>
			<type>java.lang.Object</type>
		</attribute>
		<attribute>
			<description>
				<![CDATA[
					The URL fragment identifier, which will be appended to generated resource URL. This is particularly
					useful with SVG images with view modes. The value does not necessarily need to start with '#', this
					will be checked. This attribute is ignored when 'dataURI' attribute is set to 'true'.
				]]>
			</description>
			<name>fragment</name>
			<required>false</required>
			<type>java.lang.String</type>
		</attribute>
		<attribute>
			<description>
				<![CDATA[
					The resource name of the resource. Works the same way as on <code>&lt;h:graphicImage&gt;</code>.
					When this attribute is specified, 'value', 'type' and 'lastModified' attributes are ignored.
				]]>
			</description>
			<name>name</name>
			<required>false</required>
			<type>java.lang.String</type>
		</attribute>
		<attribute>
			<description>
				<![CDATA[
					The resource library name of the resource. Works the same way as on <code>&lt;h:graphicImage&gt;</code>.
					This attribtue is only used when 'name' attribute is specified.
				]]>
			</description>
			<name>library</name>
			<required>false</required>
			<type>java.lang.String</type>
		</attribute>
		<attribute>
			<description>
				Alternate textual description of the element rendered by this component.
			</description>
			<name>alt</name>
			<required>false</required>
			<type>java.lang.String</type>
		</attribute>
		<attribute>
			<description>
				Direction indication for text that does not inherit directionality.
				Valid values are "LTR" (left-to-right) and "RTL" (right-to-left).
				These attributes are case sensitive when rendering to XHTML, so care must be taken to have the correct case.
			</description>
			<name>dir</name>
			<required>false</required>
			<type>java.lang.String</type>
		</attribute>
		<attribute>
			<description>
				Override for the height of this image.
			</description>
			<name>height</name>
			<required>false</required>
			<type>java.lang.String</type>
		</attribute>
		<attribute>
			<description>
				Flag indicating that this image is to be used as a server side image map.
				Such an image must be enclosed within a hyperlink ("a").
				A value of false causes no attribute to be rendered, while a value of true causes the attribute to be rendered as ismap="ismap".
			</description>
			<name>ismap</name>
			<required>false</required>
			<type>boolean</type>
		</attribute>
		<attribute>
			<description>
				Code describing the language used in the generated markup for this component.
			</description>
			<name>lang</name>
			<required>false</required>
			<type>java.lang.String</type>
		</attribute>
		<attribute>
			<description>
				URI to a long description of the image represented by this element.
			</description>
			<name>longdesc</name>
			<required>false</required>
			<type>java.lang.String</type>
		</attribute>
		<attribute>
			<description>
				Javascript code executed when a pointer button is clicked over this element.
			</description>
			<name>onclick</name>
			<required>false</required>
			<type>java.lang.String</type>
		</attribute>
		<attribute>
			<description>
				Javascript code executed when a pointer button is double clicked over this element.
			</description>
			<name>ondblclick</name>
			<required>false</required>
			<type>java.lang.String</type>
		</attribute>
		<attribute>
			<description>
				Javascript code executed when a key is pressed down over this element.
			</description>
			<name>onkeydown</name>
			<required>false</required>
			<type>java.lang.String</type>
		</attribute>
		<attribute>
			<description>
				Javascript code executed when a key is pressed and released over this element.
			</description>
			<name>onkeypress</name>
			<required>false</required>
			<type>java.lang.String</type>
		</attribute>
		<attribute>
			<description>
				Javascript code executed when a key is released over this element.
			</description>
			<name>onkeyup</name>
			<required>false</required>
			<type>java.lang.String</type>
		</attribute>
		<attribute>
			<description>
				Javascript code executed when a pointer button is pressed down over this element.
			</description>
			<name>onmousedown</name>
			<required>false</required>
			<type>java.lang.String</type>
		</attribute>
		<attribute>
			<description>
				Javascript code executed when a pointer button is moved within this element.
			</description>
			<name>onmousemove</name>
			<required>false</required>
			<type>java.lang.String</type>
		</attribute>
		<attribute>
			<description>
				Javascript code executed when a pointer button is moved away from this element.
			</description>
			<name>onmouseout</name>
			<required>false</required>
			<type>java.lang.String</type>
		</attribute>
		<attribute>
			<description>
				Javascript code executed when a pointer button is moved onto this element.
			</description>
			<name>onmouseover</name>
			<required>false</required>
			<type>java.lang.String</type>
		</attribute>
		<attribute>
			<description>
				Javascript code executed when a pointer button is released over this element.
			</description>
			<name>onmouseup</name>
			<required>false</required>
			<type>java.lang.String</type>
		</attribute>
		<attribute>
			<description>
				Per the WAI-ARIA spec and its relationship to HTML5 (Section title ARIA Role Attriubute),
				every HTML element may have a "role" attribute whose value must be passed through unmodified on the element on which it is declared in the final rendered markup.
				The attribute, if specified, must have a value that is a string literal that is,
				or an EL Expression that evaluates to, a set of space-separated tokens representing the various WAI-ARIA roles that the element belongs to.
				It is the page author's responsibility to ensure that the user agent is capable of correctly interpreting the value of this attribute.
			</description>
			<name>role</name>
			<required>false</required>
			<type>java.lang.String</type>
		</attribute>
		<attribute>
			<description>
				CSS style(s) to be applied when this component is rendered.
			</description>
			<name>style</name>
			<required>false</required>
			<type>java.lang.String</type>
		</attribute>
		<attribute>
			<description>
				Space-separated list of CSS style class(es) to be applied when this element is rendered.
				This value must be passed through as the "class" attribute on generated markup.
			</description>
			<name>styleClass</name>
			<required>false</required>
			<type>java.lang.String</type>
		</attribute>
		<attribute>
			<description>
				Advisory title information about markup elements generated for this component (simply put: the tooltip).
			</description>
			<name>title</name>
			<required>false</required>
			<type>java.lang.String</type>
		</attribute>
		<attribute>
			<description>
				The name of a client side image map (an HTML "map" element) for which this element provides the image.
			</description>
			<name>usemap</name>
			<required>false</required>
			<type>java.lang.String</type>
		</attribute>
		<attribute>
			<description>
				Override for the width of this image.
			</description>
			<name>width</name>
			<required>false</required>
			<type>java.lang.String</type>
		</attribute>
	</tag>

	<tag>
		<description>
			<![CDATA[
				The <code>&lt;o:url&gt;</code> is a component which renders the given target URL or JSF view ID as a bookmarkable
				URL with support for adding additional query string parameters to the URL via nested <code>&lt;f:param&gt;</code>
				and <code>&lt;o:param&gt;</code>, and for exposing it into the request scope by the variable name as specified by
				the <code>var</code> attribute instead of rendering it.
			 ]]>
		</description>
		<tag-name>url</tag-name>
		<component>
			<component-type>org.omnifaces.component.output.Url</component-type>
		</component>
		<attribute>
			<description>
				<![CDATA[
					The component identifier for this component. This value must be unique within the closest parent
					component that is a naming container.
				]]>
			</description>
			<name>id</name>
			<required>false</required>
			<type>java.lang.String</type>
		</attribute>
		<attribute>
			<description>
				<![CDATA[
					Flag indicating whether or not this component should be rendered (during Render Response Phase), or
					processed on any subsequent form submit. The default value for this property is true.
				]]>
			</description>
			<name>rendered</name>
			<required>false</required>
			<type>boolean</type>
		</attribute>
		<attribute>
			<description>
				<![CDATA[
					The <code>ValueExpression</code> linking this component to a property in a backing bean.
				]]>
			</description>
			<name>binding</name>
			<required>false</required>
			<type>jakarta.faces.component.UIComponent</type>
		</attribute>
		<attribute>
			<description>
				<![CDATA[
					If specified, then the URL will be exposed in the request scope by the given variable name.
				]]>
			</description>
			<name>var</name>
			<required>false</required>
		</attribute>
		<attribute>
			<description>
				<![CDATA[
					The target URL to encode.
					When specified, the <code>domain</code> and <code>viewId</code> attributes are ignored.
				]]>
			</description>
			<name>value</name>
			<required>false</required>
			<type>java.lang.String</type>
		</attribute>
		<attribute>
			<description>
				<![CDATA[
					The view ID to create URL for.
					Defaults to current view ID.
					This is ignored when <code>value</code> attribute is specified.
				]]>
			</description>
			<name>viewId</name>
			<required>false</required>
			<type>java.lang.String</type>
		</attribute>
		<attribute>
			<description>
				<![CDATA[
					The domain of the URL.
					Valid formats are: <code>https://example.com</code>, <code>//example.com</code>, <code>example.com</code>, <code>/</code> and <code>//</code>.
					If the value equals <code>/</code>, then the URL becomes domain-relative.
					If the value equals <code>//</code>, then the URL becomes scheme-relative.
					Defaults to current domain.
					This is ignored when <code>value</code> attribute is specified.
				]]>
			</description>
			<name>domain</name>
			<required>false</required>
			<type>java.lang.String</type>
		</attribute>
		<attribute>
			<description>
				<![CDATA[
					Whether to include view parameters in the URL.
					Defaults to false.
					This setting is ignored when <code>includeRequestParams</code> is set to <code>true</code>.
				]]>
			</description>
			<name>includeViewParams</name>
			<required>false</required>
			<type>boolean</type>
		</attribute>
		<attribute>
			<description>
				<![CDATA[
					Whether to include request query string parameters in the URL.
					Defaults to false.
					When this setting is set to <code>true</code>, <code>includeViewParams</code> is ignored.
				]]>
			</description>
			<name>includeRequestParams</name>
			<required>false</required>
			<type>boolean</type>
		</attribute>
	</tag>

	<tag>
		<description>
			<![CDATA[
				The <code>&lt;o:sitemapUrl&gt;</code> is a component which renders the given target URL or JSF view ID as a sitemap
				URL with support for adding additional query string parameters to the URL via nested <code>&lt;f:param&gt;</code>
				and <code>&lt;o:param&gt;</code>.
			 ]]>
		</description>
		<tag-name>sitemapUrl</tag-name>
		<component>
			<component-type>org.omnifaces.component.output.SitemapUrl</component-type>
		</component>
		<attribute>
			<description>
				<![CDATA[
					The component identifier for this component. This value must be unique within the closest parent
					component that is a naming container.
				]]>
			</description>
			<name>id</name>
			<required>false</required>
			<type>java.lang.String</type>
		</attribute>
		<attribute>
			<description>
				<![CDATA[
					Flag indicating whether or not this component should be rendered (during Render Response Phase), or
					processed on any subsequent form submit. The default value for this property is true.
				]]>
			</description>
			<name>rendered</name>
			<required>false</required>
			<type>boolean</type>
		</attribute>
		<attribute>
			<description>
				<![CDATA[
					The <code>ValueExpression</code> linking this component to a property in a backing bean.
				]]>
			</description>
			<name>binding</name>
			<required>false</required>
			<type>jakarta.faces.component.UIComponent</type>
		</attribute>
		<attribute>
			<description>
				<![CDATA[
					The value of the "loc" element of the sitemap URL.
					When specified, then the <code>viewId</code> and <code>domain</code> attributes are ignored.
				]]>
			</description>
			<name>value</name>
			<required>false</required>
			<type>java.lang.String</type>
		</attribute>
		<attribute>
			<description>
				<![CDATA[
					The view ID to create the URI part of the "loc" element of the sitemap URL for.
					This is ignored when <code>value</code> attribute is specified.
				]]>
			</description>
			<name>viewId</name>
			<required>false</required>
			<type>java.lang.String</type>
		</attribute>
		<attribute>
			<description>
				<![CDATA[
					The domain of the "loc" element of the sitemap URL.
					Valid formats are: <code>https://example.com</code>, <code>//example.com</code>, <code>example.com</code>, <code>/</code> and <code>//</code>.
					If the value equals <code>/</code>, then the URL becomes domain-relative.
					If the value equals <code>//</code>, then the URL becomes scheme-relative.
					A runtime exception will be thrown if an unsupported value is used.
					Defaults to current domain.
					This is ignored when <code>value</code> attribute is specified.
				]]>
			</description>
			<name>domain</name>
			<required>false</required>
			<type>java.lang.String</type>
		</attribute>
		<attribute>
			<description>
				<![CDATA[
					The value of the "lastmod" element of the sitemap URL.
				]]>
			</description>
			<name>lastModified</name>
			<required>false</required>
			<type>java.time.Temporal</type>
		</attribute>
		<attribute>
			<description>
				<![CDATA[
					The value of the "changefreq" element of the sitemap URL.
					Must be one of the known enum values.
					A runtime exception will be thrown if an unsupported value is used.
				]]>
			</description>
			<name>changeFrequency</name>
			<required>false</required>
			<type>org.omnifaces.component.output.SitemapUrl.ChangeFrequency</type>
		</attribute>
		<attribute>
			<description>
				<![CDATA[
					The value of the "priority" element of the sitemap URL.
					Must be between 0.0 and 1.0.
					A runtime exception will be thrown if an unsupported value is used.
				]]>
			</description>
			<name>priority</name>
			<required>false</required>
			<type>java.math.BigDecimal</type>
		</attribute>
	</tag>

	<tag>
		<description>
			<![CDATA[
				<strong>Form</strong> is a component that extends the standard <code>UIForm</code> and submits by default
				to current request URI with query string and offers in combination with the
				<code>&lt;o:ignoreValidationFailed&gt;</code> tag on an <code>UICommand</code> component the possibility to ignore
				validation failures so that the invoke action phase will be executed anyway. It also supports adding custom
				query string parameters via a nested <code>&lt;o|h:param&gt;</code>. 
			 ]]>
		</description>
		<tag-name>form</tag-name>
		<component>
			<component-type>org.omnifaces.component.input.Form</component-type>
		</component>
		<attribute>
			<description>
				The component identifier for this component. This value must be
				unique within the closest parent component that is a naming
				container.
			</description>
			<name>id</name>
			<required>false</required>
			<type>java.lang.String</type>
		</attribute>
		<attribute>
			<description>
				<![CDATA[
					Whether to use current request URI with query string as action URI. 
					Defaults to true.
					This setting is ignored when <code>includeRequestParams</code> is set to <code>true</code>.
				]]>
			</description>
			<name>useRequestURI</name>
			<required>false</required>
			<type>boolean</type>
		</attribute>
		<attribute>
			<description>
				<![CDATA[
					Whether to include request query string parameters in the URL.
					Defaults to false.
					When this setting is set to <code>true</code>, <code>useRequestURI</code> is ignored.
				]]>
			</description>
			<name>includeRequestParams</name>
			<required>false</required>
			<type>boolean</type>
		</attribute>
		<attribute>
			<description>
				Whether to send only the form data which actually need to be processed as opposed to the entire form. Defaults to true.
			</description>
			<name>partialSubmit</name>
			<required>false</required>
			<type>boolean</type>
		</attribute>
		<attribute>
			<description>
				Flag indicating whether or not this component should be rendered
				(during Render Response Phase), or processed on any subsequent
				form submit. The default value for this property is true.
			</description>
			<name>rendered</name>
			<required>false</required>
			<type>boolean</type>
		</attribute>
		<attribute>
			<description>
				List of content types that a server processing this form
				will handle correctly
			</description>
			<name>accept</name>
			<required>false</required>
			<type>java.lang.String</type>
		</attribute>
		<attribute>
			<description>
				List of character encodings for input data
				that are accepted by the server processing
				this form.
			</description>
			<name>acceptcharset</name>
			<required>false</required>
			<type>java.lang.String</type>
		</attribute>
		<attribute>
			<description>
				Direction indication for text that does not inherit
				directionality.
				Valid values are "LTR" (left-to-right) and "RTL"
				(right-to-left).
			</description>
			<name>dir</name>
			<required>false</required>
			<type>java.lang.String</type>
		</attribute>
		<attribute>
			<description>
				Content type used to submit the form to the server. If not
				specified, the default value is
				"application/x-www-form-urlencoded".
			</description>
			<name>enctype</name>
			<required>false</required>
			<type>java.lang.String</type>
		</attribute>
		<attribute>
			<description>
				Code describing the language used in the generated markup
				for this component.
			</description>
			<name>lang</name>
			<required>false</required>
			<type>java.lang.String</type>
		</attribute>
		<attribute>
			<description>
				Javascript code executed when a pointer button is
				clicked over this element.
			</description>
			<name>onclick</name>
			<required>false</required>
			<type>java.lang.String</type>
		</attribute>
		<attribute>
			<description>
				Javascript code executed when a pointer button is
				double clicked over this element.
			</description>
			<name>ondblclick</name>
			<required>false</required>
			<type>java.lang.String</type>
		</attribute>
		<attribute>
			<description>
				Javascript code executed when a key is
				pressed down over this element.
			</description>
			<name>onkeydown</name>
			<required>false</required>
			<type>java.lang.String</type>
		</attribute>
		<attribute>
			<description>
				Javascript code executed when a key is
				pressed and released over this element.
			</description>
			<name>onkeypress</name>
			<required>false</required>
			<type>java.lang.String</type>
		</attribute>
		<attribute>
			<description>
				Javascript code executed when a key is
				released over this element.
			</description>
			<name>onkeyup</name>
			<required>false</required>
			<type>java.lang.String</type>
		</attribute>
		<attribute>
			<description>
				Javascript code executed when a pointer button is
				pressed down over this element.
			</description>
			<name>onmousedown</name>
			<required>false</required>
			<type>java.lang.String</type>
		</attribute>
		<attribute>
			<description>
				Javascript code executed when a pointer button is
				moved within this element.
			</description>
			<name>onmousemove</name>
			<required>false</required>
			<type>java.lang.String</type>
		</attribute>
		<attribute>
			<description>
				Javascript code executed when a pointer button is
				moved away from this element.
			</description>
			<name>onmouseout</name>
			<required>false</required>
			<type>java.lang.String</type>
		</attribute>
		<attribute>
			<description>
				Javascript code executed when a pointer button is
				moved onto this element.
			</description>
			<name>onmouseover</name>
			<required>false</required>
			<type>java.lang.String</type>
		</attribute>
		<attribute>
			<description>
				Javascript code executed when a pointer button is
				released over this element.
			</description>
			<name>onmouseup</name>
			<required>false</required>
			<type>java.lang.String</type>
		</attribute>
		<attribute>
			<description>
				Javascript code executed when this form is reset.
			</description>
			<name>onreset</name>
			<required>false</required>
			<type>java.lang.String</type>
		</attribute>
		<attribute>
			<description>
				Javascript code executed when this form is submitted.
			</description>
			<name>onsubmit</name>
			<required>false</required>
			<type>java.lang.String</type>
		</attribute>
		<attribute>
			<description>
				CSS style(s) to be applied when this component is rendered.
			</description>
			<name>style</name>
			<required>false</required>
			<type>java.lang.String</type>
		</attribute>
		<attribute>
			<description>
				Space-separated list of CSS style class(es) to be applied when
				this element is rendered. This value must be passed through
				as the "class" attribute on generated markup.
			</description>
			<name>styleClass</name>
			<required>false</required>
			<type>java.lang.String</type>
		</attribute>
		<attribute>
			<description>
				Name of a frame where the response
				retrieved after this form submit is to
				be displayed.
			</description>
			<name>target</name>
			<required>false</required>
			<type>java.lang.String</type>
		</attribute>
		<attribute>
			<description>
				Advisory title information about markup elements generated
				for this component.
			</description>
			<name>title</name>
			<required>false</required>
			<type>java.lang.String</type>
		</attribute>
		<attribute>
			<description>
				The ValueExpression linking this component to a property in a
				backing bean
			</description>
			<name>binding</name>
			<required>false</required>
			<type>jakarta.faces.component.UIComponent</type>
		</attribute>
	</tag>

	<tag>
		<description>
		   	<![CDATA[
		   		<strong>Cache</strong> is a component that initially renders the output of its children into a buffer
		   		instead of to the response. This output is then inserted into a cache and on subsequent requests the
		   		content retrieved from the cache is used.
		   		<p>
		   		By default the viewid concatenated to the component id via an underscore is used as the cache key.
		   		<p>
		   		Note that this component <strong>does not</strong> support a cache loader and locking mechanism. This mean several
		   		simultaenous page requests may render the same content and it's undetermined which of those will end up being cached.
		   		<p>
		   		An optional caching provider (see below) can be set to control the caching implementation that is used for the actual caching.
		   		If no such provider is installed, a default caching implementation is used that's based on
		   		<a href="https://github.com/ben-manes/concurrentlinkedhashmap">https://github.com/ben-manes/concurrentlinkedhashmap</a> in case
		   		a maximum cache capacity is set, or on a plain ConcurrentMap if no capacity is set.
		   		<hr>
				<h2>Setting a custom caching provider</h2>
				<p>A custom caching provider can be set by using the <code>org.omnifaces.CACHE_PROVIDER</code> context
				parameter in web.xml to point to an implementation of <code>org.omnifaces.component.output.cache.CacheProvider</code>.
				For example:
				<pre>
&lt;context-param&gt;
	&lt;param-name&gt;org.omnifaces.CACHE_PROVIDER&lt;/param-name&gt;
	&lt;param-value&gt;com.example.MyProvider&lt;/param-value&gt;
&lt;/context-param&gt;
				</pre>
				<p>
				The default provider, <code>org.omnifaces.component.output.cache.DefaultCacheProvider</code> can be used as an
				example.
				<hr>
				<h2>Global settings</h2>
				<p>For the default provider, the maximum capacity and the default time to live can be specified for the
				supported scopes "session" and "application". If the maximum capacity is reached, an entry will be
				evicted following a least recently used policy. The default time to live specifies for how long
				entries are considered to be valid. A value for the <code>time</code> attribute on this component
				will override this global default time to live. The following context parameters can be used in web.xml:
				<p>
				<table>
				<tr>
 				<td nowrap><code>org.omnifaces.CACHE_SETTING_APPLICATION_MAX_CAPACITY</code></td>
				<td>Sets the maximum number of elements that will be stored per web module (application scope). Default: no limit</td>
 				</tr>
 				<tr>
 				<td nowrap><code>org.omnifaces.CACHE_SETTING_SESSION_MAX_CAPACITY</code></td>
				<td>Sets the maximum number of elements that will be stored per session. Default: no limit</td>
 				</tr>
 				<tr>
 				<td nowrap><code>org.omnifaces.CACHE_SETTING_APPLICATION_TTL</code></td>
				<td>Sets the maximum amount of time in seconds that cached content is valid for the application scope.
				Can be overriden by individal cache components. Default: no limit</td>
 				</tr>
 				<tr>
 				<td nowrap><code>org.omnifaces.CACHE_SETTING_SESSION_TTL</code></td>
				<td>Sets the maximum amount of time in seconds that cached content is valid for the session scope.
				Can be overriden by individal cache components. Default: no limit</td>
 				</tr>
 				<tr>
 				<td nowrap><code>org.omnifaces.CACHE_INSTALL_BUFFER_FILTER</code></td>
				<td>Boolean that when true installs a Servlet Filter (Servlet 3.0+ only) that works in conjunction with the <code>useBuffer</code> attribute of the Cache component
					to enable an alternative way to grab the content that needs to be cached. This is a convenience setting that is a short-cut
					for installing the <code>org.omnifaces.servlet.BufferedHttpServletResponse</code> filter manually. If more finegrained control
					is needed regarding which place in the filter chain the filter appears and which resources it exactly filters, this setting
					should not be used and the mentioned filter should be manually configured. Default: <code>false</code>)
				 </td>
 				</tr>
 				</table>
			]]>
		</description>
		<tag-name>cache</tag-name>
		<component>
			<component-type>org.omnifaces.component.output.Cache</component-type>
		</component>
		<attribute>
			<description>
				<![CDATA[
					Optional key used to store content in the cache. If no key is specified, a key is calculated
					based on the client Id of this component.
					<p>
					While auto-generated keys can be convenient, note that in the face of dynamic behavior on a view the
					id of a component and thus the cache key can change in ways that are difficult to predict.
					<p>
					Keys are relative to the scope for which they are defined, meaning a key "foo" for the a session scoped
					cache will not conflict with a key of the same name for an application scoped cache.
				 ]]>
			</description>
			<name>key</name>
			<required>false</required>
			<type>java.lang.String</type>
		</attribute>
		<attribute>
			<description>
				<![CDATA[
					Optional scope identifier used to set the scope in which caching takes place. If no scope is specified,
					the default scope "session" will be used.
					<p>
					The supported scopes depent on the caching provider that is installed via the
					<code>org.omnifaces.CACHE_PROVIDER</code>. If no such provider is installed, a default one is used
					that supports scopes "session" and "application".
					<p>
					A runtime exception will be thrown if an unsupported value for scope is used.
				 ]]>
			</description>
			<name>scope</name>
			<required>false</required>
			<type>java.lang.String</type>
		</attribute>
		<attribute>
			<description>
				<![CDATA[
					Optional amount of time in seconds for which the cached content is valid (TTL). This is counted
					from the moment content is actually added to the cache. If no time is provided the content will be subject
					to the global cache settings, and in absence of these are subject to the behavior of the cache implementation
					that is used. The default cache implementation will simply cache indefinitely.
					<p>
					Whether the content is actually removed from the cache (to preserve memory) after the given time has elapsed is
					dependend on the actual cache implementation that is used. The default cache implementation will
					<strong>NOT</strong> do this automatically, but will instead remove it only when the cache item is being accessed
					again.
					<p>
					Following the above, new content will only be inserted into the cache following a page request. A time of e.g. <code>30</code>
					<strong>will not</strong> cause new content to be inserted into the cache at <code>30</code> seconds intervals.
					<p>
					Note that this component <strong>does not</strong> support a cache loader and locking mechanism. This means after content times out,
					several simultaneous page requests may render the same content and it's undetermined which of those will end up being cached.
				 ]]>
			</description>
			<name>time</name>
			<required>false</required>
			<type>java.lang.String</type>
		</attribute>
		<attribute>
			<description>
				<![CDATA[
					Switches to an alternative method to grab the content generated by the children of this component. Default is <code>false</code>.
					<p>
					Normally this content is obtained by replacing the so-called response writer when the parent Cache
					component delegates rendering to its children. However, in some cases (like <code>h:form</code>) there is an amount
					of post-processing being done on the response outside the context of this parent - child delegation.
					<p>
					Via this switch, the full response is buffered if the cache doesn't contain content for this component and special
					markers are inserted surrounding the children's rendering. Afterwards, the content between the markers (if any) is
					extracted and inserted into the cache. Note that the full response is only buffered incase there's no value in the cache.
					For all other requests this buffering will not happen.
					<p>
					Since this is clearly a more resource intensive and invasive method to grab content, it's not enabled by default.
					In addition to setting this attribute to <code>true</code>, the <code>org.omnifaces.servlet.BufferedHttpServletResponse</code>
					Servlet Filter needs to be configured to filter the Faces Servlet (or alternatively just the pages for which the buffering
					method should be used).
				 ]]>
			</description>
			<name>useBuffer</name>
			<required>false</required>
			<type>boolean</type>
		</attribute>
		<attribute>
			<description>
				<![CDATA[
					Resets the cache when set to <code>true</code>. Default is <code>false</code>.
					<p>
					This attribute can be used to reset the cache, meaning that the first time the cache component is rendered
					again, it will re-render its children and will cause any cached value expressions (via <code>o:cacheValue</code>) to be
					re-evaluated when its next referenced.
					<p>
					Note that this value has to remain true until the cache component is rendered, after that it should be set to false
					again otherwise the cached content will be reset again at the next rendering.
				 ]]>
			</description>
			<name>reset</name>
			<required>false</required>
			<type>boolean</type>
		</attribute>
		<attribute>
			<description>
				<![CDATA[
					Disables the cache when set to <code>true</code>. Default is <code>false</code>.
					<p>
					This attribute can be used to disable the cache (temporarily). In disabled state the children will be rendered directly
					and cached content (if any) will not be used, nor will the rendering outcome of the children be cached.
					<p>
					When the attribute is set to <code>false</code> again any content that was cached before the cache was disabled will be
					shown again if said content is still available in the cache. The content that was rendered when the cache was disabled
					has no effect on any such previously cached content.
				 ]]>
			</description>
			<name>disabled</name>
			<required>false</required>
			<type>boolean</type>
		</attribute>
	</tag>

	<tag>
		<description>
			<![CDATA[
				Tag handler (runs at tree build-time) that makes a value expression available under the given name that caches its value.
				Although the value expressions scope is that of the entire Facelet in which this tag appears, the value it self is cached
				using the parent Cache component.
				<p>
				This means that if the parent <code>o:Cache</code> component clears its cache (e.g. because of time to live expiration), the value cached
				by this value expression will be automatically cleared as well.
				<p>
				The direct parent of this component <b>MUST</b> be <code>o:Cache</code> or a potential subclass of the associated UIComponent.
				It's an error to have any other kind of parent.
				<p>
				The intended use of this is to explicitly cache a value expression that is used by one of the component children of <code>o:Cache</code>,
				so that even after a post-back (where the cached markup is of nu use) the original value expression will not be re-evaluated.
			]]>
		</description>
		<tag-name>cacheValue</tag-name>
		<handler-class>org.omnifaces.component.output.cache.el.CacheValue</handler-class>
		<attribute>
			<description>
				<![CDATA[
				   Name under which the value expression will be made available to EL, scoped to the Facelet in which this tag occurs.
				]]>
			</description>
			<name>name</name>
			<required>true</required>
			<type>java.lang.String</type>
		</attribute>
		<attribute>
			<description>
				<![CDATA[
				   The value expression for which its value will be cached on demand and made available as a new value expression.
				]]>
			</description>
			<name>value</name>
			<required>true</required>
			<type>java.lang.String</type>
		</attribute>
	</tag>

	<tag>
		<description>
			<![CDATA[
				<p>The <code>&lt;o:importConstants&gt;</code> allows the developer to have a mapping of all constant field values of
				the given type in the request scope. The constant field values are those public static final fields. This works for
				classes, interfaces and enums. For example:
				<pre>
public class Foo {
	public static final String FOO1 = "foo1";
	public static final String FOO2 = "foo2";
}

public interface Bar {
	public static final String BAR1 = "bar1";
	public static final String BAR2 = "bar2";
}

public enum Baz {
	BAZ1, BAZ2;
}
				</pre>
				<p>The constant field values of the above types can be mapped into the request scope as follows:
				<pre>
&lt;o:importConstants type="com.example.Foo" /&gt;
&lt;o:importConstants type="com.example.Bar" /&gt;
&lt;o:importConstants type="com.example.Baz" var="Bazzz" /&gt;
...
#{Foo.FOO1}, #{Foo.FOO2}, #{Bar.BAR1}, #{Bar.BAR2}, #{Bazzz.BAZ1}, #{Bazzz.BAZ2}
				</pre>
				<p>The map is by default stored in the request scope by the simple name of the type as variable name. You can override
				this by explicitly specifying the <code>var</code> attribute, as demonstrated for <code>com.example.Baz</code> in
				the above example.
				<p>
				The resolved constants are by reference stored in the cache to improve retrieving performance.
			]]>
		</description>
		<tag-name>importConstants</tag-name>
		<handler-class>org.omnifaces.taghandler.ImportConstants</handler-class>
		<attribute>
			<description>
				<![CDATA[
				   The fully qualified name of the class/interface/enum to import the constant field values for.
				]]>
			</description>
			<name>type</name>
			<required>true</required>
			<type>java.lang.String</type>
		</attribute>
		<attribute>
			<description>
				<![CDATA[
				   The name of the request attribute which exposes the mapping of the constants in the request scope.
				]]>
			</description>
			<name>var</name>
			<required>false</required>
		</attribute>
	</tag>

	<tag>
		<description>
			<![CDATA[
				<p>The <code>&lt;o:importFunctions&gt;</code> allows the developer to have access to all functions of the given
				fully qualified name of a type in the Facelet scope using the usual EL functions syntax without the need to register them
				in <code>.taglib.xml</code> file. The functions are those <code>public static</code> methods with a
				<strong>non</strong>-<code>void</code> return type. For example:
				<pre>
&lt;o:importFunctions type="java.lang.Math" var="m" /&gt;
&lt;o:importFunctions type="org.omnifaces.util.Faces" /&gt;
...
#{m:abs(-10)}
#{m:max(bean.number1, bean.number2)}
...
&lt;base href="#{Faces:getRequestBaseURL()}" /&gt;
				</pre>
				<p>The functions prefix becomes by default the simple name of the type. You can override this by explicitly
				specifying the <code>var</code> attribute. If there are multiple function methods with exactly the same name, then
				the one with the least amount of parameters will be used. If there are multiple function methods with exactly the
				same name and amount of parameters, then the choice is unspecified (technically, JVM-dependent) and should not be
				relied upon. So if you absolutely need to differentiate functions in such case, give them each a different name.
				<p>Note that the colon <code>:</code> operator to invoke the method is as required by EL functions spec. It's by
				design not easily possible to change it to the period <code>.</code> operator. Also note that in case of
				<code>org.omnifaces.util.Faces</code> it's considered poor practice if the same functionality is already available
				through the implicit EL variables <code>#{facesContext}</code>, <code>#{view}</code>, <code>#{request}</code>, etc
				such as <code>#{request.contextPath}</code> which should be preferred over
				<code>#{Faces:getRequestContextPath()}</code>.
				<p>
				The resolved functions are by reference stored in the cache to improve retrieving performance.
			]]>
		</description>
		<tag-name>importFunctions</tag-name>
		<handler-class>org.omnifaces.taghandler.ImportFunctions</handler-class>
		<attribute>
			<description>
				<![CDATA[
				   The fully qualified name of the class to import the public static non-void methods for.
				]]>
			</description>
			<name>type</name>
			<required>true</required>
			<type>java.lang.String</type>
		</attribute>
		<attribute>
			<description>
				<![CDATA[
				   The EL functions prefix which exposes the functions in the Facelet scope.
				]]>
			</description>
			<name>var</name>
			<required>false</required>
		</attribute>
	</tag>

	<tag>
		<description>
			<![CDATA[
				The <code>&lt;o:ignoreValidationFailed&gt;</code> allows the developer to ignore validation failures when
				executing an <code>UICommand</code> action. This taghandler must be placed inside an <code>UICommand</code> component and the
				parent <code>UIForm</code> must be an <code>&lt;o:form&gt;</code>.
				<p>
				Any validation errors will be ignored and thus not be displayed. Note that the model values will (obviously) only be
				updated for components which have passed the validation.
			]]>
		</description>
		<tag-name>ignoreValidationFailed</tag-name>
		<handler-class>org.omnifaces.taghandler.IgnoreValidationFailed</handler-class>
	</tag>

	<tag>
		<description>
			<![CDATA[
				The <code>&lt;o:skipValidators&gt;</code> allows the developer to skip validators when
				executing a submit. This taghandler must be placed inside the component that invokes the submit, may be an 
				<code>UICommand</code> (both ajaxified or not) as well as any <code>ClientBehaviorHolder</code> (ajax enabled) component.
				<p>
				Validation will happen, but no validator will be executed since they will be temporary detached from processed components. 
				Conversion errors could still occur. Note that the model values will be updated for all processed components.
			]]>
		</description>
		<tag-name>skipValidators</tag-name>
		<handler-class>org.omnifaces.taghandler.SkipValidators</handler-class>
	</tag>

	<tag>
		<description>
			<![CDATA[
				The <code>&lt;o:enableRestorableView&gt;</code> instructs the view handler to recreate the entire view whenever the
				view has been expired, i.e. whenever <code>#restoreView(FacesContext, String)</code> returns <code>null</code> and the
				current request is a postback. This effectively prevents <code>ViewExpiredException</code> on the view. This tag needs to
				be placed in <code>&lt;f:metadata&gt;</code> of the view.
				<p>
				There are however technical design limitations: please consult the javadoc for details. To the point, the bean associated
				with the view has to be exclusively request scoped in order to properly recreate the same view.
			]]>
		</description>
		<tag-name>enableRestorableView</tag-name>
		<handler-class>org.omnifaces.taghandler.EnableRestorableView</handler-class>
	</tag>

	<tag>
		<description>
			<![CDATA[
				The <code>&lt;o:validateBean&gt;</code> allows the developer to control bean validation groups on a
				per-<code>UICommand</code> or <code>UIInput</code> component basis. Usage example:
				<pre>
&lt;h:commandButton&gt;
	&lt;o:validateBean groups="jakarta.validation.groups.Default,com.example.MyGroup"/&gt;
&lt;/h:commandButton&gt;
				</pre>
			]]>
		</description>
		<tag-name>validateBean</tag-name>
		<handler-class>org.omnifaces.taghandler.ValidateBean</handler-class>
		<attribute>
			<description>
				<![CDATA[
					A comma-separated list of validation groups. A validation group is a fully-qualified class name.
				]]>
			</description>
			<name>validationGroups</name>
			<required>false</required>
			<type>java.lang.String</type>
		</attribute>
		<attribute>
			<description>
				<![CDATA[
					A boolean value enabling page level determination of whether or not this validator is enabled.
				]]>
			</description>
			<name>disabled</name>
			<required>false</required>
			<type>boolean</type>
		</attribute>
		<attribute>
			<description>
				<![CDATA[
					If specified, then only the given bean will be validated at class level.
					If unspecified, then only the bean properties bound to the in the current request processed/executed input fields will be validated "as usual".
				]]>
			</description>
			<name>value</name>
			<required>false</required>
			<type>java.lang.Object</type>
		</attribute>
		<attribute>
			<description>
				<![CDATA[
					Set the class level validation method, which can be either 'validateCopy' or 'validateActual'.
					If set to 'validateCopy', then it will perform the validation on a copy/clone of the actual bean. 
					This has the advantage that the validation can be performed before the model is updated.
					If set to 'validateActual', then it will perform the validation on the actual bean instance.
					This has the disadvantage that the validation can only be performed after the model is updated 
					and thus the action method will always be invoked regardless of the validation outcome.
					Defaults to 'validateCopy'.
					This attribute is ignored when the 'value' attribute is unspecified.
				]]>
			</description>
			<name>method</name>
			<required>false</required>
			<type>java.lang.String</type>
		</attribute>
		<attribute>
			<description>
				<![CDATA[
					Set the bean copy strategy to use in case 'value' attribute is specified and the 'method' attribute is set (or defaulted) to 'validateCopy'.
					This can be either an EL expression referring a concrete instance, or a String representing the fully qualified name of the instance of the org.omnifaces.util.copier.Copier interface, which must be stateless and/or threadsafe.
					If unspecified, then it defaults to the best possibility in this order: Cloneable, or Serializable, or copy constructor, or default constructor.
					This attribute is ignored when the 'value' attribute is unspecified, or when the 'method' attribute is not set to 'validateCopy'.
				]]>
			</description>
			<name>copier</name>
			<required>false</required>
			<type>java.lang.Object</type>
		</attribute>
		<attribute>
			<description>
				<![CDATA[
					The identifier for which this validator should show the message. Defaults to "@form" which is the
					parent <code>UIForm</code>. Other available values are "@all" which will show the message for all
					invalidated components, "@global" which will show a global message, and "@violating" which will
					match components by ConstraintViolation Property Path. Any other space separated value will be
					treated as client ID of UI input component.
				]]>
			</description>
			<name>showMessageFor</name>
			<required>false</required>
			<type>java.lang.String</type>
		</attribute>
	</tag>

	<tag>
		<description>
			<![CDATA[
				<strong>ValidateUniqueColumn</strong> validates if the given <code>UIInput</code> component in an <code>UIData</code> component
				has an unique value throughout all rows, also those not visible by pagination. This validator works directly on the
				data model and may therefore not work as expected if the data model does not represent <strong>all</strong> available
				rows of the <code>UIData</code> component (e.g. when there's means of lazy loading).
				<p>
				The default message is
				<blockquote>{0}: Please fill out an unique value for the entire column. Duplicate found in row {1}</blockquote>
				<p>
				Usage example:
				<pre>
&lt;h:dataTable value="#{bean.items}" var="item"&gt;
  &lt;h:column&gt;
	&lt;h:inputText value="#{item.value}"&gt;
	  &lt;o:validateUniqueColumn /&gt;
	&lt;/h:inputText&gt;
  &lt;/h:column&gt;
&lt;/h:dataTable&gt;
				</pre>
				<p>
				In an invalidating case, only the first row on which the value is actually changed (i.e. the value change event has
				been fired on the input component in the particular row) will be marked invalid and a faces message will be added
				on the client ID of the input component in the particular row. The default message can be changed by the
				<code>message</code> attribute. Any "{0}" placeholder in the message will be substituted with the label of the
				input component. Any "{1}" placeholder in the message will be substituted with the 1-based row index of the data
				model. Note that this does not take pagination into account and that this needs if necessary to be taken care of in
				the custom message yourself.
				<pre>
&lt;o:validateUniqueColumn message="Duplicate value!" /&gt;
				</pre>
			]]>
		</description>
		<tag-name>validateUniqueColumn</tag-name>
		<handler-class>org.omnifaces.taghandler.ValidateUniqueColumn</handler-class>
		<attribute>
			<description>
				<![CDATA[
					The validator message to be shown on failure. Any "{0}" placeholder in the message will be substituted with the label of the
					input component. Any "{1}" placeholder in the message will be substituted with the 1-based row index of the data
					model.
				]]>
			</description>
			<name>message</name>
			<required>false</required>
			<type>java.lang.String</type>
		</attribute>
		<attribute>
			<description>
				<![CDATA[
					Whether the validation should be disabled or not. Defaults to <code>false</code>.
				]]>
			</description>
			<name>disabled</name>
			<required>false</required>
			<type>boolean</type>
		</attribute>
	</tag>
	
	<tag>
		<description>
			<![CDATA[
				The <strong>&lt;o:massAttribute&gt;</strong> sets an attribute of the given name and value on all nested components,
				if they don't already have an attribute set. On boolean attributes like <code>disabled</code>, <code>readonly</code>
				and <code>rendered</code>, any literal (static) attribute value will be ignored and overridden. Only if they have
				already a value expression <code>#{...}</code> as attribute value, then it won't be overridden. This is a technical
				limitation specifically for boolean attributes as they don't default to <code>null</code>.
				<p>
				For example, the following setup
				<pre>
&lt;o:massAttribute name="disabled" value="true"&gt;
	&lt;h:inputText id="input1" /&gt;
	&lt;h:inputText id="input2" disabled="true" /&gt;
	&lt;h:inputText id="input3" disabled="false" /&gt;
	&lt;h:inputText id="input4" disabled="#{true}" /&gt;
	&lt;h:inputText id="input5" disabled="#{false}" /&gt;
&lt;/o:massAttribute&gt;
				</pre>
				will set the <code>disabled="true"</code> attribute in <code>input1</code>, <code>input2</code> and
				<code>input3</code> as those are the only components <strong>without</strong> a value expression on the boolean attribute.
				<p>
				As another general example without booleans, the following setup
				<pre>
&lt;o:massAttribute name="styleClass" value="#{component.valid ? '' : 'error'}"&gt;
	&lt;h:inputText id="input1" /&gt;
	&lt;h:inputText id="input2" styleClass="some" /&gt;
	&lt;h:inputText id="input3" styleClass="#{'some'}" /&gt;
	&lt;h:inputText id="input4" styleClass="#{null}" /&gt;
&lt;/o:massAttribute&gt;
				</pre>
				will only set the <code>styleClass="#{component.valid ? '' : 'error'}"</code> attribute in <code>input1</code> as
				that's the only component on which the attribute is absent.
				Do note that the specified EL expression will actually be evaluated on a per-component basis.
				<p>
				To target a specific component (super)class, use the <code>target</code> attribute. The example below skips labels
				(as that would otherwise fail in the example below because they don't have a <code>valid</code> property):
				<pre>
&lt;o:massAttribute name="styleClass" value="#{component.valid ? '' : 'error'}" target="jakarta.faces.component.UIInput"&gt;
	&lt;h:outputLabel for="input1" /&gt;
	&lt;h:inputText id="input1" /&gt;
	&lt;h:outputLabel for="input2" /&gt;
	&lt;h:inputText id="input2" /&gt;
	&lt;h:outputLabel for="input3" /&gt;
	&lt;h:inputText id="input3" /&gt;
&lt;/o:massAttribute&gt;
				</pre>
			]]>
		</description>
		<tag-name>massAttribute</tag-name>
		<handler-class>org.omnifaces.taghandler.MassAttribute</handler-class>
		<attribute>
			<description>
				<![CDATA[
					The name of the attribute to be set on all nested components. This cannot be set to <code>id</code>
					or <code>binding</code> as those are already evaluated during view build time and they shouldn't be
					shared among components anyway.
				]]>
			</description>
			<name>name</name>
			<required>true</required>
		</attribute>
		<attribute>
			<description>
				<![CDATA[
					The value of the attribute to be set on all nested components. This will be evaluated on a
					per-component basis. In other words, <code>#{component}</code> can be used here to refer the 
					"current" component.
				]]>
			</description>
			<name>value</name>
			<required>true</required>
			<type>java.lang.Object</type>
		</attribute>
		<attribute>
			<description>
				<![CDATA[
					The FQN (fully qualified name) of the specific <code>UIComponent</code> (super)class for which the
<<<<<<< HEAD
					attribute should be set. For example, <code>jakarta.faces.component.UIInput</code> which has the
					<code>valid</code> property.
=======
					attribute should be set. For example, <code>javax.faces.component.UIInput</code> which has the
					<code>valid</code> property. Since OmniFaces 3.10, this value can be a comma separated string of FQNs.
>>>>>>> 5269aaaa
				]]>
			</description>
			<name>target</name>
			<required>false</required>
		</attribute>
	</tag>

	<tag>
		<description>
			<![CDATA[
				<code>&lt;o:viewParamValidationFailed&gt;</code> allows the developer to handle a view parameter validation failure
				with either a redirect or a HTTP error status, optionally with respectively a flash message or HTTP error message.
				This tag can be placed inside <code>&lt;f:metadata&gt;</code> or <code>&lt;f|o:viewParam&gt;</code>. When placed in
				<code>&lt;f|o:viewParam&gt;</code>, then it will be applied when the particular view parameter has a validation
				error as per <code>UIViewParameter#isValid()</code>. When placed in <code>&lt;f:metadata&gt;</code>, and no one view
				parameter has already handled the validation error via its own  <code>&lt;o:viewParamValidationFailed&gt;</code>,
				then it will be applied when there's a general validation error as per <code>FacesContext#isValidationFailed()</code>.
				<p>
				The <code>sendRedirect</code> attribute uses under the covers <code>Faces#redirect(String, String...)</code> to send the
				redirect, so the same rules as to scheme and leading slash apply here.
				The <code>sendError</code> attribute uses under the covers <code>Faces#responseSendError(int, String)</code> to send the
				error, so you can customize HTTP error pages via <code>&lt;error-page&gt;</code> entries in <code>web.xml</code>,
				otherwise the server-default one will be displayed instead.
				 *
				<h2>f:viewParam required="true" fail</h2>
				<p>
				As a precaution, the <code>&lt;f:viewParam required="true"&gt;</code> has in current Mojarra and MyFaces releases
				(as of now, Mojarra 2.2.7 and MyFaces 2.2.4) a design error. When the parameter is not specified in the query string,
				then it is retrieved as <code>null</code> which causes that an internal <code>isRequired()</code> check is performed
				instead of delegating the check to standard <code>UIInput</code> implementation. This has the consequence that
				<code>PreValidateEvent</code> and <code>PostValidateEvent</code> listeners are never invoked, which the
				<code>&lt;o:viewParamValidationFailed&gt;</code> is actually relying on. This is fixed in
				<code>&lt;o:viewParam</code>.
				 *
				<h2>Examples</h2>
				<p>
				With the example below, when at least one view param is absent, then the client will be returned a HTTP 400 error.
				<pre>
				&lt;f:metadata&gt;
					&lt;o:viewParam name="foo" required="true" /&gt;
					&lt;o:viewParam name="bar" required="true" /&gt;
					&lt;o:viewParamValidationFailed sendError="400" /&gt;
				&lt;/f:metadata&gt;
				</pre>
				<p>
				With the example below, only when the "foo" parameter is absent, then the client will be redirected to "login.xhtml".
				When the "bar" parameter is absent, nothing new will happen. The process will proceed "as usual". I.e. the validation
				error will end up as a faces message in the current view the usual way.
				<pre>
				&lt;f:metadata&gt;
					&lt;o:viewParam name="foo" required="true"&gt;
						&lt;o:viewParamValidationFailed sendRedirect="login.xhtml" /&gt;
					&lt;/o:viewParam&gt;
					&lt;o:viewParam name="bar" required="true" /&gt;
				&lt;/f:metadata&gt;
				</pre>
				<p>
				With the example below, only when the "foo" parameter is absent, regardless of the "bar" or "baz" parameters, then
				the client will be returned a HTTP 401 error. When the "foo" parameter is present, but either "bar" or "baz"
				parameter is absent, then the client will be redirected to "search.xhtml".
				<pre>
				&lt;f:metadata&gt;
					&lt;o:viewParam name="foo" required="true"&gt;
						&lt;o:viewParamValidationFailed sendError="401" /&gt;
					&lt;/o:viewParam&gt;
					&lt;o:viewParam name="bar" required="true" /&gt;
					&lt;o:viewParam name="baz" required="true" /&gt;
					&lt;o:viewParamValidationFailed sendRedirect="search.xhtml" /&gt;
				&lt;/f:metadata&gt;
				</pre>
				<p>
				In a nutshell: when there are multiple <code>&lt;o:viewParamValidationFailed&gt;</code> tags, then they will be
				applied in the same order as they are declared in the view. So, with the example above, the one nested in
				<code>&lt;f|o:viewParam&gt;</code> takes precedence over the one nested in <code>&lt;f:metadata&gt;</code>.
				 *
				<h2>Messaging</h2>
				<p>
				By default, the first occurring faces message on the parent component will be copied, or when there is none, then
				the first occurring global faces message will be copied. When <code>sendRedirect</code> is used, then it will be set
				as a global flash error message. When <code>sendError</code> is used, then it will be set as HTTP status message.
				<p>
				You can override this message by explicitly specifying the <code>message</code> attribute. This is applicable on
				both <code>sendRedirect</code> and <code>sendError</code>.
				<pre>
				&lt;o:viewParamValidationFailed sendRedirect="search.xhtml" message="You need to perform a search." /&gt;
				...
				&lt;o:viewParamValidationFailed sendError="401" message="Authentication failed. You need to login." /&gt;
				</pre>
				 *
				<h2>Design notes</h2>
				<p>
				You can technically nest multiple <code>&lt;o:viewParamValidationFailed&gt;</code> inside the same parent, but this
				is not the documented approach and the behavior is unspecified.
				<p>
				You can <strong>not</strong> change the HTTP status code of a redirect. This is not a JSF limitation, but a HTTP
				limitation. The status code of a redirect will <strong>always</strong> end up the one of the redirected response.
				If you intend to "redirect" with a different HTTP status code, then you should be using <code>sendError</code>
				instead and specify the desired page as <code>&lt;error-page&gt;</code> in <code>web.xml</code>.
			]]>
		</description>
		<tag-name>viewParamValidationFailed</tag-name>
		<handler-class>org.omnifaces.taghandler.ViewParamValidationFailed</handler-class>
		<attribute>
			<description>
				<![CDATA[
					The URL to send redirect to on validation failure. 
					The same rules apply as with Faces#redirect().
					This attribute is required when the <code>sendError</code> attribute is absent.
				]]>
			</description>
			<name>sendRedirect</name>
			<required>false</required>
			<type>java.lang.String</type>
		</attribute>
		<attribute>
			<description>
				<![CDATA[
					The HTTP status to send error with on validation failure.
					This attribute cannot be specified when the <code>sendRedirect</code> is already specified.
				]]>
			</description>
			<name>sendError</name>
			<required>false</required>
			<type>java.lang.Integer</type>
		</attribute>
		<attribute>
			<description>
				<![CDATA[
					The message to send along with the redirect or error.
					If this attribute is not specified, then by default the validation error message will be used.
				]]>
			</description>
			<name>message</name>
			<required>false</required>
			<type>java.lang.String</type>
		</attribute>
	</tag>

	<tag>
		<description>
			<![CDATA[
				<p><strong>CommandScript</strong> is an extension to <code>&lt;h:commandXxx&gt;</code> which generates a JavaScript
				function in the global JavaScript scope which allows the enduser to execute a JSF ajax request by a just function
				call <code>functionName()</code> in the JavaScript context.
				<p>
				The <code>&lt;o:commandScript&gt;</code> component is required to be enclosed in an <code>UIForm</code> component. The
				<code>name</code> attribute is required and it represents the JavaScript function name. The <code>execute</code>
				and <code>render</code> attributes work exactly the same as in <code>&lt;f:ajax&gt;</code>. The <code>onbegin</code>
				and <code>oncomplete</code> attributes must represent (valid!) JavaScript code which will be executed before sending
				the ajax request and after processing the ajax response respectively. The <code>action</code>,
				<code>actionListener</code> and <code>immediate</code> attributes work exactly the same as in
				<code>&lt;h:commandXxx&gt;</code>.
				<p>
				Basic usage example of <code>&lt;o:commandScript&gt;</code> which submits the entire form on click of a plain HTML
				button:
				<pre>
&lt;h:form&gt;
  &lt;h:inputText value="#{bean.input1}" ... /&gt;
  &lt;h:inputText value="#{bean.input2}" ... /&gt;
  &lt;h:inputText value="#{bean.input3}" ... /&gt;
  &lt;o:commandScript name="submitForm" action="#{bean.submit}" render="@form" /&gt;
&lt;/h:form&gt;
&lt;input type="button" value="submit" onclick="submitForm()" /&gt;
				</pre>
				<p>
				Usage example which uses the <code>&lt;o:commandScript&gt;</code> as a poll function which updates every 3 seconds:
				<pre>
&lt;h:form&gt;
  &lt;h:dataTable id="data" value="#{bean.data}" ...&gt;...&lt;/h:dataTable&gt;
  &lt;o:commandScript name="updateData" action="#{bean.reloadData}" render="data" /&gt;
&lt;/h:form&gt;
&lt;h:outputScript target="body"&gt;setInterval(updateData, 3000);&lt;/h:outputScript&gt;
				</pre>
				The component also supports nesting of <code>&lt;f:param&gt;</code>, <code>&lt;f:actionListener&gt;</code> and
				<code>&lt;f:setPropertyActionListener&gt;</code>, exactly like as in <code>&lt;h:commandXxx&gt;</code>. The function
				also supports a JS object as argument which will then end up in the HTTP request parameter map:
				<pre>
functionName({ name1: "value1", name2: "value2" });
				</pre>
				<p>
				With the above example, the parameters are in the action method available as follows:
				<pre>
String name1 = Faces.getRequestParameter("name1"); // value1
String name2 = Faces.getRequestParameter("name2"); // value2
				</pre>
			]]>
		</description>
		<tag-name>commandScript</tag-name>
		<component>
			<component-type>org.omnifaces.component.script.CommandScript</component-type>
		</component>
		<attribute>
			<description>
				<![CDATA[
					The component identifier for this component. This value must be unique within the closest parent
					component that is a naming container.
				]]>
			</description>
			<name>id</name>
			<required>false</required>
			<type>java.lang.String</type>
		</attribute>
		<attribute>
			<description>
				<![CDATA[
					Flag indicating whether or not this component should be rendered (during Render Response Phase), or
					processed on any subsequent form submit. The default value for this property is true.
				]]>
			</description>
			<name>rendered</name>
			<required>false</required>
			<type>boolean</type>
		</attribute>
		<attribute>
			<description>
				<![CDATA[
					The <code>ValueExpression</code> linking this component to a property in a backing bean.
				]]>
			</description>
			<name>binding</name>
			<required>false</required>
			<type>jakarta.faces.component.UIComponent</type>
		</attribute>
		<attribute>
			<description>
				<![CDATA[
					The script function name.
				]]>
			</description>
			<name>name</name>
			<required>true</required>
			<type>java.lang.String</type>
		</attribute>
		<attribute>
			<description>
				<![CDATA[
					A space separated string of client IDs to process on ajax request.
				]]>
			</description>
			<name>execute</name>
			<required>false</required>
			<type>java.lang.String</type>
		</attribute>
		<attribute>
			<description>
				<![CDATA[
					A space separated string of client IDs to update on ajax response.
				]]>
			</description>
			<name>render</name>
			<required>false</required>
			<type>java.lang.String</type>
		</attribute>
		<attribute>
			<description>
				<![CDATA[
					A script to execute before ajax request is fired.
				]]>
			</description>
			<name>onbegin</name>
			<required>false</required>
			<type>java.lang.String</type>
		</attribute>
		<attribute>
			<description>
				<![CDATA[
					A script to execute after ajax response is processed.
				]]>
			</description>
			<name>oncomplete</name>
			<required>false</required>
			<type>java.lang.String</type>
		</attribute>
		<attribute>
			<description>
				<![CDATA[
					Whether the command script should automatically run inline during page load.
					Note that this thus runs immediately at the moment the script is been interpreted by the web browser
					and thus not in end of HTML body or during window load event. So if the script logic depends on the
					HTML DOM tree composition, then it will depend on location of the command script component itself.
				]]>
			</description>
			<name>autorun</name>
			<required>false</required>
			<type>boolean</type>
		</attribute>
		<attribute>
			<description>
				<![CDATA[
					<code>MethodExpression</code> representing the application action to invoke when this component is
					activated by the user. The expression must evaluate to a public method that takes no parameters, and
					returns an <code>Object</code> (the <code>toString()</code> of which is called to derive the logical
					outcome) which is passed to the <code>NavigationHandler</code> for this application.
				]]>
			</description>
			<name>action</name>
			<required>false</required>
			<method-signature>java.lang.Object action()</method-signature>
		</attribute>
		<attribute>
			<description>
				<![CDATA[
					<code>MethodExpression</code> representing an action listener method that will be notified when this
					component is activated by the user. The expression must evaluate to a public method that takes an 
					<code>ActionEvent</code> parameter, with a return type of void, or to a public method that takes no
					arguments with a return type of void. In the latter case, the method has no way of easily knowing
					where the event came from, but this can be useful in cases where a notification is needed that
					"some action happened".
				]]>
			</description>
			<name>actionListener</name>
			<required>false</required>
			<method-signature>void actionListener(jakarta.faces.event.ActionEvent)
			</method-signature>
		</attribute>
		<attribute>
			<description>
				<![CDATA[
					Flag indicating that, if this component is activated by the user, notifications should be delivered
					to interested listeners and actions immediately (that is, during Apply Request Values phase) rather
					than waiting until Invoke Application phase.
				]]>
			</description>
			<name>immediate</name>
			<required>false</required>
			<type>boolean</type>
		</attribute>
	</tag>

	<tag>
		<description>
			<![CDATA[
				<strong>Param</strong> is a component that extends the standard <code>UIParameter</code> to implement <code>ValueHolder</code>
				and thus support a <code>Converter</code> to convert the supplied value to string, if necessary.
				<p>
				You can use it the same way as <code>&lt;f:param&gt;</code>, you only need to change <code>f:</code> into
				<code>o:</code> to get the extra support for a <code>Converter</code> by usual means via the <code>converter</code>
				attribute of the tag, or the nested <code>&lt;f:converter&gt;</code> tag, or just automatically if a converter is
				already registered for the target class.
				Also, if no value is specified, but children are present, then the encoded output of children will be returned as
				value. This is useful when you want to supply JSF components or HTML as parameter of an unescaped
				<code>&lt;h:outputFormat&gt;</code>. For example,
				<pre>
				&lt;h:outputFormat value="#{bundle.paragraph}" escape="false"&gt;
				  &lt;o:param&gt;&lt;h:link outcome="contact" value="#{bundle.contact}" /&gt;&lt;/o:param&gt;
				&lt;/h:outputFormat&gt;
				</pre>
				<p>with this bundle
				<pre>
				paragraph = Please {0} for more information.
				contact = contact us
				</pre>
				<p>will result in the link being actually encoded as output format parameter value.
			]]>
		</description>
		<tag-name>param</tag-name>
		<component>
			<component-type>org.omnifaces.component.output.Param</component-type>
		</component>
		<attribute>
			<description>
				<![CDATA[
					The component identifier for this component. This value must be unique within the closest parent
					component that is a naming container.
				]]>
			</description>
			<name>id</name>
			<required>false</required>
			<type>java.lang.String</type>
		</attribute>
		<attribute>
			<description>
				<![CDATA[
					The <code>ValueExpression</code> linking this component to a property in a backing bean.
				]]>
			</description>
			<name>binding</name>
			<required>false</required>
			<type>jakarta.faces.component.UIComponent</type>
		</attribute>
		<attribute>
			<description>
				<![CDATA[
					Name of the parameter to be created.
				]]>
			</description>
			<name>name</name>
			<required>false</required>
			<type>java.lang.String</type>
		</attribute>
		<attribute>
			<description>
				<![CDATA[
					Value of the parameter to be set.
				]]>
			</description>
			<name>value</name>
			<required>false</required>
			<type>java.lang.Object</type>
		</attribute>
		<attribute>
			<description>
				<![CDATA[
					Converter instance registered with this component.
				]]>
			</description>
			<name>converter</name>
			<required>false</required>
			<type>jakarta.faces.convert.Converter</type>
		</attribute>
		<attribute>
			<description>
				<![CDATA[
					Flag enabling or disabling the inclusion of the parameter.
				]]>
			</description>
			<name>disable</name>
			<required>false</required>
			<type>boolean</type>
		</attribute>
	</tag>

	<tag>
		<description>
			<![CDATA[
				The <code>&lt;o:messages&gt;</code> is a component that extends the standard <code>&lt;h:messages&gt;</code> with
				the following new features:
				<dl>
				<dt>Multiple <code>for</code> components</dt>
				<dd>Possibility to specify multiple client IDs space separated in the <code>for</code> attribute. The example below
				would only display messages for <code>input1</code> and <code>input3</code>:
				<pre><code>
&lt;h:form&gt;
  &lt;o:messages for="input1 input3" /&gt;
  &lt;h:inputText id="input1" /&gt;
  &lt;h:inputText id="input2" /&gt;
  &lt;h:inputText id="input3" /&gt;
  &lt;h:inputText id="input4" /&gt;
&lt;/h:form&gt;
				</code></pre>
				It can even refer non-input components which in turn contains input components. The example below would only display
				messages for <code>input1</code> and <code>input2</code>:
				<pre><code>
&lt;h:form&gt;
  &lt;o:messages for="inputs" /&gt;
  &lt;h:panelGroup id="inputs"&gt;
	&lt;h:inputText id="input1" /&gt;
	&lt;h:inputText id="input2" /&gt;
  &lt;/h:panelGroup&gt;
  &lt;h:inputText id="input3" /&gt;
  &lt;h:inputText id="input4" /&gt;
&lt;/h:form&gt;
				</code></pre>
				You can even combine them. The example below would only display messages for <code>input1</code>,
				<code>input2</code> and <code>input4</code>.
				<pre><code>
&lt;h:form&gt;
  &lt;o:messages for="inputs input4" /&gt;
  &lt;h:panelGroup id="inputs"&gt;
	&lt;h:inputText id="input1" /&gt;
	&lt;h:inputText id="input2" /&gt;
  &lt;/h:panelGroup&gt;
  &lt;h:inputText id="input3" /&gt;
  &lt;h:inputText id="input4" /&gt;
&lt;/h:form&gt;
				</code></pre>
				</dd>
				<dt>Displaying single message</dt>
				<dd>Show a single custom message whenever the component has received any faces message. This is particularly useful
				when you want to display a global message in case any of the in <code>for</code> specified components has a faces
				message. For example:
				<pre><code>
&lt;o:messages for="form" message="There are validation errors. Please fix them." /&gt;
&lt;h:form id="form"&gt;
  &lt;h:inputText id="input1" /&gt;&lt;h:message for="input1" /&gt;
  &lt;h:inputText id="input2" /&gt;&lt;h:message for="input2" /&gt;
  &lt;h:inputText id="input3" /&gt;&lt;h:message for="input3" /&gt;
&lt;/h:form&gt;
				</code></pre>
				</dd>
				<dt>HTML escaping</dt>
				<dd>Control HTML escaping by the new <code>escape</code> attribute.
				<pre><code>
&lt;o:messages escape="false" /&gt;
				</code></pre>
				Beware of potential XSS attack holes when user-controlled input is redisplayed through messages!
				</dd>
				<dt>Iteration markup control</dt>
				<dd>Control iteration markup fully by the new <code>var</code> attribute which sets the current <code>FacesMessage</code>
				in the request scope and disables the default table/list rendering. For example,
				<pre><code>
&lt;dl&gt;
  &lt;o:messages var="message"&gt;
	&lt;dt&gt;#{message.severity}&lt;/dt&gt;
	&lt;dd title="#{message.detail}"&gt;#{message.summary}&lt;/dd&gt;
  &lt;/o:messages&gt;
&lt;/dl&gt;
				</code></pre>
				Note: the iteration is by design completely stateless. It's therefore not recommended to nest form components inside
				the <code>&lt;o:messages&gt;</code> component. It should be used for pure output only, like as the standard
				<code>&lt;h:messages&gt;</code>. Plain output links are however no problem. Also note that the <code>message</code>
				and <code>escape</code> attributes have in this case no effect. With a single message, there's no point of
				iteration. As to escaping, just use <code>&lt;h:outputText escape="false"&gt;</code> the usual way.
				</dd>
				</dl>
				<p>
				Design notice: the component class is named <code>OmniMessages</code> instead of <code>Messages</code> to avoid
				confusion with the <code>Messages</code> utility class.
			]]>
		</description>
		<tag-name>messages</tag-name>
		<component>
			<component-type>org.omnifaces.component.messages.OmniMessages</component-type>
			<renderer-type>org.omnifaces.Messages</renderer-type>
		</component>
		<attribute>
			<description>
				<![CDATA[
					The component identifier for this component. This value must be unique within the closest parent
					component that is a naming container.
				]]>
			</description>
			<name>id</name>
			<required>false</required>
			<type>java.lang.String</type>
		</attribute>
		<attribute>
			<description>
				<![CDATA[
					The <code>ValueExpression</code> linking this component to a property in a backing bean.
				]]>
			</description>
			<name>binding</name>
			<required>false</required>
			<type>jakarta.faces.component.UIComponent</type>
		</attribute>
		<attribute>
			<description>
				<![CDATA[
					Flag indicating whether or not this component should be rendered (during Render Response Phase), or processed on any subsequent form submit.
					Default value is "true".
				]]>
			</description>
			<name>rendered</name>
			<required>false</required>
			<type>boolean</type>
		</attribute>
		<attribute>
			<description>
				<![CDATA[
					Flag indicating that only global messages (that is, messages not associated with any client identifier) are to be displayed.
					Default value is "false".
				]]>
			</description>
			<name>globalOnly</name>
			<required>false</required>
			<type>boolean</type>
		</attribute>
		<attribute>
			<description>
				<![CDATA[
					The space separated collection of client IDs of UI input components whose messages needs to be displayed.
					It is also possible to specify the client ID of a parent component containing UI input components of interest.
					This attribute is ignored when the globalOnly attribute is set to "true".
				]]>
			</description>
			<name>for</name>
			<required>false</required>
			<type>java.lang.String</type>
		</attribute>
		<attribute>
			<description>
				<![CDATA[
					Flag indicating whether the message should be redisplayed if already displayed by another message(s) component beforehand.
					Default value is "true".
				]]>
			</description>
			<name>redisplay</name>
			<required>false</required>
			<type>boolean</type>
		</attribute>
		<attribute>
			<description>
				<![CDATA[
					The name of the request attribute which exposes the current faces message in the request scope.
					This will trigger rendering without any HTML markup and delegate the markup control to the developer like as ui:repeat.
				]]>
			</description>
			<name>var</name>
			<required>false</required>
		</attribute>
		<attribute>
			<description>
				<![CDATA[
					The single INFO message to be shown instead when this component has any faces message.
					This attribute is ignored when the var attribute is specified.
				]]>
			</description>
			<name>message</name>
			<required>false</required>
			<type>java.lang.String</type>
		</attribute>
		<attribute>
			<description>
				<![CDATA[
					The type of layout markup to use when rendering error messages.
					Valid values are "table" (an HTML table) and "list" (an HTML unordered list).
					Default value is "list".
					This attribute is ignored when the var attribute is specified.
				]]>
			</description>
			<name>layout</name>
			<required>false</required>
			<type>java.lang.String</type>
		</attribute>
		<attribute>
			<description>
				<![CDATA[
					The tooltip to be applied on the of HTML table or ul when this component is rendered.
					This attribute is ignored when the var attribute is specified.
				]]>
			</description>
			<name>title</name>
			<required>false</required>
			<type>java.lang.String</type>
		</attribute>
		<attribute>
			<description>
				<![CDATA[
					Flag indicating whether the summary portion of displayed messages should be included.
					Default value is "true".
					This attribute is ignored when the var attribute is specified.
				]]>
			</description>
			<name>showSummary</name>
			<required>false</required>
			<type>boolean</type>
		</attribute>
		<attribute>
			<description>
				<![CDATA[
					Flag indicating whether the detail portion of displayed messages should be included.
					Default value is "false".
					This attribute is ignored when the var attribute is specified.
				]]>
			</description>
			<name>showDetail</name>
			<required>false</required>
			<type>boolean</type>
		</attribute>
		<attribute>
			<description>
				<![CDATA[
					Flag indicating whether the detail portion of the message should be displayed as a tooltip.
					Default value is "false".
					This attribute is ignored when the var or title attribute is specified.
				]]>
			</description>
			<name>tooltip</name>
			<required>false</required>
			<type>boolean</type>
		</attribute>
		<attribute>
			<description>
				<![CDATA[
					Flag indicating that characters in summary and detail that are sensitive in HTML and XML markup must be escaped.
					Default value is "true".
					This attribute is ignored when the var attribute is specified.
				]]>
			</description>
			<name>escape</name>
			<required>false</required>
			<type>boolean</type>
		</attribute>
		<attribute>
			<description>
				<![CDATA[
					CSS style(s) to be applied on the HTML table or HTML ul when this component is rendered.
					This attribute is ignored when the var attribute is specified.
				]]>
			</description>
			<name>style</name>
			<required>false</required>
			<type>java.lang.String</type>
		</attribute>
		<attribute>
			<description>
				<![CDATA[
					Space-separated list of CSS style class(es) to be applied on the HTML table or ul when this component is rendered.
					This value must be passed through as the "class" attribute on generated markup.
					This attribute is ignored when the var attribute is specified.
				]]>
			</description>
			<name>styleClass</name>
			<required>false</required>
			<type>java.lang.String</type>
		</attribute>
		<attribute>
			<description>
				<![CDATA[
					CSS style(s) to apply to HTML tr or li with any message with a severity class of "INFO".
					This attribute is ignored when the var attribute is specified.
				]]>
			</description>
			<name>infoStyle</name>
			<required>false</required>
			<type>java.lang.String</type>
		</attribute>
		<attribute>
			<description>
				<![CDATA[
					CSS style class to apply to HTML tr or li with any message with a severity class of "INFO".
					This attribute is ignored when the var attribute is specified.
				]]>
			</description>
			<name>infoClass</name>
			<required>false</required>
			<type>java.lang.String</type>
		</attribute>
		<attribute>
			<description>
				<![CDATA[
					CSS style(s) to apply to HTML tr or li with any message with a severity class of "WARN".
					This attribute is ignored when the var attribute is specified.
				]]>
			</description>
			<name>warnStyle</name>
			<required>false</required>
			<type>java.lang.String</type>
		</attribute>
		<attribute>
			<description>
				<![CDATA[
					CSS style class to apply to HTML tr or li with any message with a severity class of "WARN".
					This attribute is ignored when the var attribute is specified.
				]]>
			</description>
			<name>warnClass</name>
			<required>false</required>
			<type>java.lang.String</type>
		</attribute>
		<attribute>
			<description>
				<![CDATA[
					CSS style(s) to apply to HTML tr or li with any message with a severity class of "ERROR".
					This attribute is ignored when the var attribute is specified.
				]]>
			</description>
			<name>errorStyle</name>
			<required>false</required>
			<type>java.lang.String</type>
		</attribute>
		<attribute>
			<description>
				<![CDATA[
					CSS style class to apply to HTML tr or li with any message with a severity class of "ERROR".
					This attribute is ignored when the var attribute is specified.
				]]>
			</description>
			<name>errorClass</name>
			<required>false</required>
			<type>java.lang.String</type>
		</attribute>
		<attribute>
			<description>
				<![CDATA[
					CSS style(s) to apply to HTML tr or li with any message with a severity class of "FATAL".
					This attribute is ignored when the var attribute is specified.
				]]>
			</description>
			<name>fatalStyle</name>
			<required>false</required>
			<type>java.lang.String</type>
		</attribute>
		<attribute>
			<description>
				<![CDATA[
					CSS style class to apply to HTML tr or li with any message with a severity class of "FATAL".
					This attribute is ignored when the var attribute is specified.
				]]>
			</description>
			<name>fatalClass</name>
			<required>false</required>
			<type>java.lang.String</type>
		</attribute>
		<attribute>
			<description>
				<![CDATA[
					Code describing the language used in the generated markup for this component.
					This attribute is ignored when the var attribute is specified.
				]]>
			</description>
			<name>lang</name>
			<required>false</required>
			<type>java.lang.String</type>
		</attribute>
		<attribute>
			<description>
				<![CDATA[
					Direction indication for text that does not inherit directionality.
					Valid values are "LTR" (left-to-right) and "RTL" (right-to-left).
					This attribute is ignored when the var attribute is specified.
				]]>
			</description>
			<name>dir</name>
			<required>false</required>
			<type>java.lang.String</type>
		</attribute>
	</tag>

	<tag>
		<description>
			<![CDATA[
				<strong><code>o:socket</code></strong> opens an one-way (server to client) web socket based push conntection
				in client side which can be reached from server side via <code>org.omnifaces.cdi.PushContext</code>
				interface injected in any CDI/container managed artifact via <code>org.omnifaces.cdi.Push</code> annotation.
				<p>
				For detailed usage instructions, see <code>org.omnifaces.cdi.push.Socket</code> javadoc.
			]]>
		</description>
		<tag-name>socket</tag-name>
		<component>
			<component-type>org.omnifaces.cdi.push.Socket</component-type>
		</component>
		<attribute>
			<description>
				<![CDATA[
					The port number of the web socket host, in case it is different from the port number in the request URI.
					Defaults to the port number of the request URI.
				]]>
			</description>
			<name>port</name>
			<required>false</required>
			<type>java.lang.Integer</type>
		</attribute>
		<attribute>
			<description>
				<![CDATA[
					The name of the web socket channel.
					It may not be an EL expression and it may only contain alphanumeric characters, hyphens, underscores and periods.
					All open websockets on the same channel will receive the same push message from the server.
				]]>
			</description>
			<name>channel</name>
			<required>true</required>
		</attribute>
		<attribute>
			<description>
				<![CDATA[
					The scope of the web socket channel.
					It may not be an EL expression and allowed values are <code>application</code>, <code>session</code> and <code>view</code>, case insensitive.
					When the value is <code>application</code>, then all channels with the same name throughout the application will receive the same push message.
					When the value is <code>session</code>, then only the channels with the same name in the current user session will receive the same push message.
					When the value is <code>view</code>, then only the channel in the current view will receive the push message.
					The default scope is <code>application</code>.
					When the <code>user</code> attribute is specified, then the default scope is <code>session</code>.
				]]>
			</description>
			<name>scope</name>
			<required>false</required>
		</attribute>
		<attribute>
			<description>
				<![CDATA[
					The user identifier of the web socket channel, so that user-targeted push messages can be sent.
					It must implement <code>Serializable</code> and preferably have low memory footprint.
					Suggestion: use <code>#{request.remoteUser}</code> or <code>#{someLoggedInUser.id}</code>.
					All open websockets on the same channel and user will receive the same push message from the server.
				]]>
			</description>
			<name>user</name>
			<required>false</required>
			<type>java.io.Serializable</type>
		</attribute>
		<attribute>
			<description>
				<![CDATA[
					The JavaScript event handler function that is invoked when the web socket is opened.
					The function will be invoked with one argument: the channel name.
				]]>
			</description>
			<name>onopen</name>
			<required>false</required>
			<type>java.lang.String</type>
		</attribute>
		<attribute>
			<description>
				<![CDATA[
					The JavaScript event handler function that is invoked when a push message is received from the server.
					The function will be invoked with three arguments: the push message, the channel name and the raw MessageEvent itself.
				]]>
			</description>
			<name>onmessage</name>
			<required>true</required>
			<type>java.lang.String</type>
		</attribute>
		<attribute>
			<description>
				<![CDATA[
					The JavaScript event handler function that is invoked when a connection error has occurred and the web
					socket will attempt to reconnect. The function will be invoked with three arguments: the error reason code, the
					channel name and the raw <code>CloseEvent</code> itself. Note that this will not be invoked on final close of the
					web socket, even when the final close is caused by an error. See also
					<a href="https://tools.ietf.org/html/rfc6455#section-7.4.1">RFC 6455 section 7.4.1</a> and
					<a href="https://javaee.github.io/javaee-spec/javadocs/javax/websocket/CloseReason.CloseCodes.html">CloseCodes</a>
					API for an elaborate list of all close codes.
				]]>
			</description>
			<name>onerror</name>
			<required>false</required>
			<type>java.lang.String</type>
		</attribute>
		<attribute>
			<description>
				<![CDATA[
					Sets the JavaScript event handler function that is invoked when the web socket is closed and will not anymore
					attempt to reconnect. The function will be invoked with three arguments: the close reason code, the channel name
					and the raw <code>CloseEvent</code> itself. Note that this will also be invoked when the close is caused by an
					error and that you can inspect the close reason code if an actual connection error occurred and which one (i.e.
					when the code is not 1000 or 1008). See also
					<a href="https://tools.ietf.org/html/rfc6455#section-7.4.1">RFC 6455 section 7.4.1</a> and
					<a href="https://javaee.github.io/javaee-spec/javadocs/javax/websocket/CloseReason.CloseCodes.html">CloseCodes</a>
					API for an elaborate list of all close codes.
				]]>
			</description>
			<name>onclose</name>
			<required>false</required>
			<type>java.lang.String</type>
		</attribute>
		<attribute>
			<description>
				<![CDATA[
					Whether to (auto)connect the web socket or not.
					Defaults to <code>true</code>.
					It's interpreted as a JavaScript instruction whether to open or close the web socket push connection.
					Note that this attribute is re-evaluated on every ajax request.
					You can also explicitly set it to <code>false</code> and then manually control in JavaScript by
					<code>OmniFaces.Push.open("channelName")</code> and <code>OmniFaces.Push.close("channelName")</code>.
				]]>
			</description>
			<name>connected</name>
			<required>false</required>
			<type>boolean</type>
		</attribute>
	</tag>

	<tag>
		<description>
			<![CDATA[
				The <code>o:selectItemGroups</code> is an extension of {@link UISelectItems} which allows you to iterate over a nested collection representing groups of select items.
				This is the {@link UIComponent} counterpart of <code>jakarta.faces.model.SelectItemGroup</code>.
				There is no equivalent (yet) in the standard JSF API. Currently the only way to represent {@link SelectItemGroup} in UI is to manually create and populate them in a backing bean which can end up to be quite verbose.
				<p>
				Below example assumes a <code>List&lt;Category&gt;</code> as value wherein <code>Category</code> in turn has a <code>List&lt;Product&gt;</code>.
				<pre>
&lt;h:selectOneMenu value="#{bean.selectedProduct}" converter="omnifaces.SelectItemsConverter"&gt;
    &lt;f:selectItem itemValue="#{null}" /&gt;
    &lt;o:selectItemGroups value="#{bean.categories}" var="category" itemLabel="#{category.name}"&gt;
        &lt;f:selectItems value="#{category.products}" var="product" itemLabel="#{product.name}" /&gt;
    &lt;/o:selectItemGroups&gt;
&lt;/h:selectOneMenu&gt;
				</pre>
			]]>
		</description>
		<tag-name>selectItemGroups</tag-name>
		<component>
			<component-type>org.omnifaces.component.model.SelectItemGroups</component-type>
		</component>
		<attribute>
			<description>
				<![CDATA[
					Any Iterable, Map or array of objects representing select item groups.
				]]>
			</description>
			<name>value</name>
			<required>true</required>
			<type>java.lang.Object</type>
		</attribute>
		<attribute>
			<description>
				<![CDATA[
					The name of the EL variable which exposes the currently iterated select item group.
					Defaults to <code>item</code>.
				]]>
			</description>
			<name>var</name>
			<required>false</required>
		</attribute>
		<attribute>
			<description>
				<![CDATA[
					The value of the select item group.
					This will be exposed to any nested UISelectItem(s) children.
					Defaults to the currently iterated select item group.
				]]>
			</description>
			<name>itemValue</name>
			<required>false</required>
			<type>java.lang.Object</type>
		</attribute>
		<attribute>
			<description>
				<![CDATA[
					The label of the select item group.
					Defaults to the String representation of <code>itemValue</code>.
				]]>
			</description>
			<name>itemLabel</name>
			<required>false</required>
			<type>java.lang.String</type>
		</attribute>
	</tag>

	<tag>
		<description>
		<![CDATA[
			<strong>The <code>PathParam</code> is a component that extends the OmniFaces <code>Param</code> to support 
			<code>MultiViews</code> feature of <code>FacesViews</code>.</strong> It is done by rendering the supplied parameters 
			of such components as <code>&lt;h:link&gt;</code> and <code>&lt;h:button&gt;</code> among others as path parameters and not as 
			query parameters as otherwise will be produced by <code>&lt;o:param&gt;</code> and <code>&lt;f:param&gt;</code> tags. 
			<p>
			The component has built-in support for a <code>Converter</code> to convert the supplied value to string by usual means via 
			the <code>converter</code> attribute of the tag, or the nested <code>&lt;f:converter&gt;</code> tag, or just automatically 
			if a converter is already registered for the target class via <code>@FacesConverter(forClass)</code>.
			<p>
			This component doesn't support returning encoded output of its children as parameter value in case no value is present.
			This feature is provided by <code>Param</code> component instead.
			<p>
			Also, the name attribute must not be specified for this component as it already evaluates to a predefined one.
			<p>
			This component is used to create bookmarkable URLs via standard outcome target components that take into account
			<code>&lt;o:pathParam&gt;</code> tags nested in the components. The path parameters will be rendered 
			in the order they were declared for a view id that is defined as a multi view and if the view was
			not defined as a multi view then they won't be rendered at all. Additionally, declaring path parameters
			for a non-multi view will be logged as a warning and a faces warning message will be added for any
			stage different from <code>Production</code>.
			<p>
			In the following example the link to the multi view page will be rendered with two path parameters:
			<pre>
&lt;h:link value="Link" outcome="multiview-supported-path"&gt;
    &lt;o:pathParam value="first" /&gt;
    &lt;o:pathParam value="second" /&gt;
&lt;/h:link&gt;
			</pre>
			The code above will be rendered as: 
			<code>&lt;a id="..." name="..." href="/context-path/multiview-supported-path/first/second"&gt;Link&lt;/a&gt;</code>.
			The path parameters will be available via <code>@Inject @Param(pathIndex=0) private String first;</code> and
			<code>@Inject @Param(pathIndex=1) private String second;</code> the usual way.
		]]>
		</description>
		<tag-name>pathParam</tag-name>
		<component>
			<component-type>org.omnifaces.component.output.PathParam</component-type>
		</component>
	
		<attribute>
			<description>
			<![CDATA[
				The component identifier for this component. This value must be unique within the closest parent
				component that is a naming container.
			]]>
			</description>
			<name>id</name>
			<required>false</required>
			<type>java.lang.String</type>
		</attribute>
		<attribute>
			<description>
			<![CDATA[
				The <code>ValueExpression</code> linking this component to a property in a backing bean.
			]]>
			</description>
			<name>binding</name>
			<required>false</required>
			<type>jakarta.faces.component.UIComponent</type>
		</attribute>

		<attribute>
			<description>
			<![CDATA[
				Converter instance registered with this component.
			]]>
			</description>
			<name>converter</name>
			<required>false</required>
			<type>jakarta.faces.convert.Converter</type>
		</attribute>
		<attribute>
			<description>
			<![CDATA[
				Flag enabling or disabling the inclusion of the parameter.
			]]>
			</description>
			<name>disable</name>
			<required>false</required>
			<type>boolean</type>
		</attribute>
		<attribute>
			<description>
			<![CDATA[
				Value of the parameter to be set.
			]]>
			</description>
			<name>value</name>
			<required>false</required>
			<type>java.lang.Object</type>
		</attribute>
	</tag>
</facelet-taglib><|MERGE_RESOLUTION|>--- conflicted
+++ resolved
@@ -5299,13 +5299,8 @@
 			<description>
 				<![CDATA[
 					The FQN (fully qualified name) of the specific <code>UIComponent</code> (super)class for which the
-<<<<<<< HEAD
 					attribute should be set. For example, <code>jakarta.faces.component.UIInput</code> which has the
-					<code>valid</code> property.
-=======
-					attribute should be set. For example, <code>javax.faces.component.UIInput</code> which has the
 					<code>valid</code> property. Since OmniFaces 3.10, this value can be a comma separated string of FQNs.
->>>>>>> 5269aaaa
 				]]>
 			</description>
 			<name>target</name>
@@ -6210,7 +6205,7 @@
 					channel name and the raw <code>CloseEvent</code> itself. Note that this will not be invoked on final close of the
 					web socket, even when the final close is caused by an error. See also
 					<a href="https://tools.ietf.org/html/rfc6455#section-7.4.1">RFC 6455 section 7.4.1</a> and
-					<a href="https://javaee.github.io/javaee-spec/javadocs/javax/websocket/CloseReason.CloseCodes.html">CloseCodes</a>
+					<a href="https://jakarta.ee/specifications/platform/9/apidocs/jakarta/websocket/closereason.closecodes">CloseCodes</a>
 					API for an elaborate list of all close codes.
 				]]>
 			</description>
@@ -6227,7 +6222,7 @@
 					error and that you can inspect the close reason code if an actual connection error occurred and which one (i.e.
 					when the code is not 1000 or 1008). See also
 					<a href="https://tools.ietf.org/html/rfc6455#section-7.4.1">RFC 6455 section 7.4.1</a> and
-					<a href="https://javaee.github.io/javaee-spec/javadocs/javax/websocket/CloseReason.CloseCodes.html">CloseCodes</a>
+					<a href="https://jakarta.ee/specifications/platform/9/apidocs/jakarta/websocket/closereason.closecodes">CloseCodes</a>
 					API for an elaborate list of all close codes.
 				]]>
 			</description>
